--- conflicted
+++ resolved
@@ -31,12 +31,9 @@
     gnss_sdr_create_directory.cc
     geofunctions.cc
     item_type_helpers.cc
-<<<<<<< HEAD
     trackingcmd.cc
-=======
     pass_through.cc
     short_x2_to_cshort.cc
->>>>>>> 5288345e
 )
 
 set(GNSS_SPLIBS_HEADERS
@@ -63,12 +60,9 @@
     gnss_circular_deque.h
     geofunctions.h
     item_type_helpers.h
-<<<<<<< HEAD
     trackingcmd.h
-=======
     pass_through.h
     short_x2_to_cshort.h
->>>>>>> 5288345e
 )
 
 if(ENABLE_OPENCL)
