--- conflicted
+++ resolved
@@ -48,209 +48,17 @@
  * (INCLUDING NEGLIGENCE OR OTHERWISE) ARISING IN ANY WAY OUT OF THE USE
  * OF THIS SOFTWARE, EVEN IF ADVISED OF THE POSSIBILITY OF SUCH DAMAGE.
  */
-#ifndef RTKLIB_H_
-#define RTKLIB_H_
+
+#ifndef GNSS_SDR_RTKLIB_H_
+#define GNSS_SDR_RTKLIB_H_
 
 #include <stdio.h>
 #include <stdlib.h>
 #include <stdarg.h>
 #include <cstring>
-#include <math.h>
+#include <cmath>
 #include <time.h>
 #include <ctype.h>
-<<<<<<< HEAD
-
-#define thread_t    pthread_t
-#define lock_t      pthread_mutex_t
-#define initlock(f) pthread_mutex_init(f,NULL)
-#define lock(f)     pthread_mutex_lock(f)
-#define unlock(f)   pthread_mutex_unlock(f)
-#define FILEPATHSEP '/'
-
-#define PI          3.1415926535897932  /* pi */
-#define D2R         (PI/180.0)          /* deg to rad */
-#define R2D         (180.0/PI)          /* rad to deg */
-#define CLIGHT      299792458.0         /* speed of light (m/s) */
-#define SC2RAD      3.1415926535898     /* semi-circle to radian (IS-GPS) */
-#define AU          149597870691.0      /* 1 AU (m) */
-#define AS2R        (D2R/3600.0)        /* arc sec to radian */
-
-#define OMGE        7.2921151467E-5     /* earth angular velocity (IS-GPS) (rad/s) */
-
-#define RE_WGS84    6378137.0           /* earth semimajor axis (WGS84) (m) */
-#define FE_WGS84    (1.0/298.257223563) /* earth flattening (WGS84) */
-
-#define HION        350000.0            /* ionosphere height (m) */
-
-#define P2_5        0.03125             /* 2^-5 */
-#define P2_6        0.015625            /* 2^-6 */
-#define P2_11       4.882812500000000E-04 /* 2^-11 */
-#define P2_15       3.051757812500000E-05 /* 2^-15 */
-#define P2_17       7.629394531250000E-06 /* 2^-17 */
-#define P2_19       1.907348632812500E-06 /* 2^-19 */
-#define P2_20       9.536743164062500E-07 /* 2^-20 */
-#define P2_21       4.768371582031250E-07 /* 2^-21 */
-#define P2_23       1.192092895507810E-07 /* 2^-23 */
-#define P2_24       5.960464477539063E-08 /* 2^-24 */
-#define P2_27       7.450580596923828E-09 /* 2^-27 */
-#define P2_29       1.862645149230957E-09 /* 2^-29 */
-#define P2_30       9.313225746154785E-10 /* 2^-30 */
-#define P2_31       4.656612873077393E-10 /* 2^-31 */
-#define P2_32       2.328306436538696E-10 /* 2^-32 */
-#define P2_33       1.164153218269348E-10 /* 2^-33 */
-#define P2_35       2.910383045673370E-11 /* 2^-35 */
-#define P2_38       3.637978807091710E-12 /* 2^-38 */
-#define P2_39       1.818989403545856E-12 /* 2^-39 */
-#define P2_40       9.094947017729280E-13 /* 2^-40 */
-#define P2_43       1.136868377216160E-13 /* 2^-43 */
-#define P2_48       3.552713678800501E-15 /* 2^-48 */
-#define P2_50       8.881784197001252E-16 /* 2^-50 */
-#define P2_55       2.775557561562891E-17 /* 2^-55 */
-
-#define POLYCRC32   0xEDB88320u /* CRC32 polynomial */
-#define POLYCRC24Q  0x1864CFBu  /* CRC24Q polynomial */
-
-#define PMODE_SINGLE 0                  /* positioning mode: single */
-#define PMODE_DGPS   1                  /* positioning mode: DGPS/DGNSS */
-#define PMODE_KINEMA 2                  /* positioning mode: kinematic */
-#define PMODE_STATIC 3                  /* positioning mode: static */
-#define PMODE_MOVEB  4                  /* positioning mode: moving-base */
-#define PMODE_FIXED  5                  /* positioning mode: fixed */
-#define PMODE_PPP_KINEMA 6              /* positioning mode: PPP-kinemaric */
-#define PMODE_PPP_STATIC 7              /* positioning mode: PPP-static */
-#define PMODE_PPP_FIXED 8               /* positioning mode: PPP-fixed */
-
-#define SOLF_LLH    0                   /* solution format: lat/lon/height */
-#define SOLF_XYZ    1                   /* solution format: x/y/z-ecef */
-#define SOLF_ENU    2                   /* solution format: e/n/u-baseline */
-#define SOLF_NMEA   3                   /* solution format: NMEA-183 */
-#define SOLF_STAT   4                   /* solution format: solution status */
-#define SOLF_GSIF   5                   /* solution format: GSI F1/F2 */
-
-#define SOLQ_NONE   0                   /* solution status: no solution */
-#define SOLQ_FIX    1                   /* solution status: fix */
-#define SOLQ_FLOAT  2                   /* solution status: float */
-#define SOLQ_SBAS   3                   /* solution status: SBAS */
-#define SOLQ_DGPS   4                   /* solution status: DGPS/DGNSS */
-#define SOLQ_SINGLE 5                   /* solution status: single */
-#define SOLQ_PPP    6                   /* solution status: PPP */
-#define SOLQ_DR     7                   /* solution status: dead reconing */
-#define MAXSOLQ     7                   /* max number of solution status */
-
-#define TIMES_GPST  0                   /* time system: gps time */
-#define TIMES_UTC   1                   /* time system: utc */
-#define TIMES_JST   2                   /* time system: jst */
-
-#define MAXFREQ     7                   /* max NFREQ */
-
-#define FREQ1       1.57542E9           /* L1/E1  frequency (Hz) */
-#define FREQ2       1.22760E9           /* L2     frequency (Hz) */
-#define FREQ5       1.17645E9           /* L5/E5a frequency (Hz) */
-#define FREQ6       1.27875E9           /* E6/LEX frequency (Hz) */
-#define FREQ7       1.20714E9           /* E5b    frequency (Hz) */
-#define FREQ8       1.191795E9          /* E5a+b  frequency (Hz) */
-#define FREQ9       2.492028E9          /* S      frequency (Hz) */
-#define FREQ1_GLO   1.60200E9           /* GLONASS G1 base frequency (Hz) */
-#define DFRQ1_GLO   0.56250E6           /* GLONASS G1 bias frequency (Hz/n) */
-#define FREQ2_GLO   1.24600E9           /* GLONASS G2 base frequency (Hz) */
-#define DFRQ2_GLO   0.43750E6           /* GLONASS G2 bias frequency (Hz/n) */
-#define FREQ3_GLO   1.202025E9          /* GLONASS G3 frequency (Hz) */
-#define FREQ1_CMP   1.561098E9          /* BeiDou B1 frequency (Hz) */
-#define FREQ2_CMP   1.20714E9           /* BeiDou B2 frequency (Hz) */
-#define FREQ3_CMP   1.26852E9           /* BeiDou B3 frequency (Hz) */
-
-#define MAXLEAPS    64                  /* max number of leap seconds table */
-#define DTTOL       0.005               /* tolerance of time difference (s) */
-
-#define NFREQ 	3
-#define NEXOBS	0                   /* number of extended obs codes */
-#define MAXANT      64                  /* max length of station name/antenna type */
-
-#define MINPRNGPS   1                   /* min satellite PRN number of GPS */
-#define MAXPRNGPS   32                  /* max satellite PRN number of GPS */
-#define NSATGPS     (MAXPRNGPS-MINPRNGPS+1) /* number of GPS satellites */
-#define NSYSGPS     1
-
-#define SYS_NONE    0x00                /* navigation system: none */
-#define SYS_GPS     0x01                /* navigation system: GPS */
-#define SYS_SBS     0x02                /* navigation system: SBAS */
-#define SYS_GLO     0x04                /* navigation system: GLONASS */
-#define SYS_GAL     0x08                /* navigation system: Galileo */
-#define SYS_QZS     0x10                /* navigation system: QZSS */
-#define SYS_CMP     0x20                /* navigation system: BeiDou */
-#define SYS_IRN     0x40                /* navigation system: IRNS */
-#define SYS_LEO     0x80                /* navigation system: LEO */
-#define SYS_ALL     0xFF                /* navigation system: all */
-
-#define CODE_NONE   0                   /* obs code: none or unknown */
-#define CODE_L1C    1                   /* obs code: L1C/A,G1C/A,E1C (GPS,GLO,GAL,QZS,SBS) */
-#define CODE_L1P    2                   /* obs code: L1P,G1P    (GPS,GLO) */
-#define CODE_L1W    3                   /* obs code: L1 Z-track (GPS) */
-#define CODE_L1Y    4                   /* obs code: L1Y        (GPS) */
-#define CODE_L1M    5                   /* obs code: L1M        (GPS) */
-#define CODE_L1N    6                   /* obs code: L1codeless (GPS) */
-#define CODE_L1S    7                   /* obs code: L1C(D)     (GPS,QZS) */
-#define CODE_L1L    8                   /* obs code: L1C(P)     (GPS,QZS) */
-#define CODE_L1E    9                   /* (not used) */
-#define CODE_L1A    10                  /* obs code: E1A        (GAL) */
-#define CODE_L1B    11                  /* obs code: E1B        (GAL) */
-#define CODE_L1X    12                  /* obs code: E1B+C,L1C(D+P) (GAL,QZS) */
-#define CODE_L1Z    13                  /* obs code: E1A+B+C,L1SAIF (GAL,QZS) */
-#define CODE_L2C    14                  /* obs code: L2C/A,G1C/A (GPS,GLO) */
-#define CODE_L2D    15                  /* obs code: L2 L1C/A-(P2-P1) (GPS) */
-#define CODE_L2S    16                  /* obs code: L2C(M)     (GPS,QZS) */
-#define CODE_L2L    17                  /* obs code: L2C(L)     (GPS,QZS) */
-#define CODE_L2X    18                  /* obs code: L2C(M+L),B1I+Q (GPS,QZS,CMP) */
-#define CODE_L2P    19                  /* obs code: L2P,G2P    (GPS,GLO) */
-#define CODE_L2W    20                  /* obs code: L2 Z-track (GPS) */
-#define CODE_L2Y    21                  /* obs code: L2Y        (GPS) */
-#define CODE_L2M    22                  /* obs code: L2M        (GPS) */
-#define CODE_L2N    23                  /* obs code: L2codeless (GPS) */
-#define CODE_L5I    24                  /* obs code: L5/E5aI    (GPS,GAL,QZS,SBS) */
-#define CODE_L5Q    25                  /* obs code: L5/E5aQ    (GPS,GAL,QZS,SBS) */
-#define CODE_L5X    26                  /* obs code: L5/E5aI+Q/L5B+C (GPS,GAL,QZS,IRN,SBS) */
-#define CODE_L7I    27                  /* obs code: E5bI,B2I   (GAL,CMP) */
-#define CODE_L7Q    28                  /* obs code: E5bQ,B2Q   (GAL,CMP) */
-#define CODE_L7X    29                  /* obs code: E5bI+Q,B2I+Q (GAL,CMP) */
-#define CODE_L6A    30                  /* obs code: E6A        (GAL) */
-#define CODE_L6B    31                  /* obs code: E6B        (GAL) */
-#define CODE_L6C    32                  /* obs code: E6C        (GAL) */
-#define CODE_L6X    33                  /* obs code: E6B+C,LEXS+L,B3I+Q (GAL,QZS,CMP) */
-#define CODE_L6Z    34                  /* obs code: E6A+B+C    (GAL) */
-#define CODE_L6S    35                  /* obs code: LEXS       (QZS) */
-#define CODE_L6L    36                  /* obs code: LEXL       (QZS) */
-#define CODE_L8I    37                  /* obs code: E5(a+b)I   (GAL) */
-#define CODE_L8Q    38                  /* obs code: E5(a+b)Q   (GAL) */
-#define CODE_L8X    39                  /* obs code: E5(a+b)I+Q (GAL) */
-#define CODE_L2I    40                  /* obs code: B1I        (BDS) */
-#define CODE_L2Q    41                  /* obs code: B1Q        (BDS) */
-#define CODE_L6I    42                  /* obs code: B3I        (BDS) */
-#define CODE_L6Q    43                  /* obs code: B3Q        (BDS) */
-#define CODE_L3I    44                  /* obs code: G3I        (GLO) */
-#define CODE_L3Q    45                  /* obs code: G3Q        (GLO) */
-#define CODE_L3X    46                  /* obs code: G3I+Q      (GLO) */
-#define CODE_L1I    47                  /* obs code: B1I        (BDS) */
-#define CODE_L1Q    48                  /* obs code: B1Q        (BDS) */
-#define CODE_L5A    49                  /* obs code: L5A SPS    (IRN) */
-#define CODE_L5B    50                  /* obs code: L5B RS(D)  (IRN) */
-#define CODE_L5C    51                  /* obs code: L5C RS(P)  (IRN) */
-#define CODE_L9A    52                  /* obs code: SA SPS     (IRN) */
-#define CODE_L9B    53                  /* obs code: SB RS(D)   (IRN) */
-#define CODE_L9C    54                  /* obs code: SC RS(P)   (IRN) */
-#define CODE_L9X    55                  /* obs code: SB+C       (IRN) */
-#define MAXCODE     55                  /* max number of obs code */
-
-#ifdef ENAGLO
-#define MINPRNGLO   1                   /* min satellite slot number of GLONASS */
-#define MAXPRNGLO   27                  /* max satellite slot number of GLONASS */
-#define NSATGLO     (MAXPRNGLO-MINPRNGLO+1) /* number of GLONASS satellites */
-#define NSYSGLO     1
-#else
-#define MINPRNGLO   0
-#define MAXPRNGLO   0
-#define NSATGLO     0
-#define NSYSGLO     0
-=======
 #include "MATH_CONSTANTS.h"
 #include "gnss_frequencies.h"
 #include "gnss_obs_codes.h"
@@ -332,20 +140,9 @@
 const int MAXPRNGLO = 0;
 const int NSATGLO = 0;
 const int NSYSGLO = 0;
->>>>>>> 619c9f1f
 #endif
+
 #ifdef ENAGAL
-<<<<<<< HEAD
-#define MINPRNGAL   1                   /* min satellite PRN number of Galileo */
-#define MAXPRNGAL   30                  /* max satellite PRN number of Galileo */
-#define NSATGAL    (MAXPRNGAL-MINPRNGAL+1) /* number of Galileo satellites */
-#define NSYSGAL     1
-#else
-#define MINPRNGAL   0
-#define MAXPRNGAL   0
-#define NSATGAL     0
-#define NSYSGAL     0
-=======
 const int MINPRNGAL = 1;                   //!<   min satellite PRN number of Galileo
 const int MAXPRNGAL = 30;                  //!<   max satellite PRN number of Galileo
 const int NSATGAL = (MAXPRNGAL - MINPRNGAL + 1); //!<   number of Galileo satellites
@@ -355,35 +152,9 @@
 const int MAXPRNGAL = 0;
 const int NSATGAL = 0;
 const int NSYSGAL =  0;
->>>>>>> 619c9f1f
 #endif
+
 #ifdef ENAQZS
-<<<<<<< HEAD
-#define MINPRNQZS   193                 /* min satellite PRN number of QZSS */
-#define MAXPRNQZS   199                 /* max satellite PRN number of QZSS */
-#define MINPRNQZS_S 183                 /* min satellite PRN number of QZSS SAIF */
-#define MAXPRNQZS_S 189                 /* max satellite PRN number of QZSS SAIF */
-#define NSATQZS     (MAXPRNQZS-MINPRNQZS+1) /* number of QZSS satellites */
-#define NSYSQZS     1
-#else
-#define MINPRNQZS   0
-#define MAXPRNQZS   0
-#define MINPRNQZS_S 0
-#define MAXPRNQZS_S 0
-#define NSATQZS     0
-#define NSYSQZS     0
-#endif
-#ifdef ENACMP
-#define MINPRNCMP   1                   /* min satellite sat number of BeiDou */
-#define MAXPRNCMP   35                  /* max satellite sat number of BeiDou */
-#define NSATCMP     (MAXPRNCMP-MINPRNCMP+1) /* number of BeiDou satellites */
-#define NSYSCMP     1
-#else
-#define MINPRNCMP   0
-#define MAXPRNCMP   0
-#define NSATCMP     0
-#define NSYSCMP     0
-=======
 const int MINPRNQZS = 193;                 //!<  min satellite PRN number of QZSS
 const int MAXPRNQZS = 199;                 //!<   max satellite PRN number of QZSS
 const int MINPRNQZS_S = 183;               //!<   min satellite PRN number of QZSS SAIF
@@ -409,20 +180,9 @@
 const int MAXPRNBDS = 0;
 const int NSATBDS = 0;
 const int NSYSBDS = 0;
->>>>>>> 619c9f1f
 #endif
+
 #ifdef ENAIRN
-<<<<<<< HEAD
-#define MINPRNIRN   1                   /* min satellite sat number of IRNSS */
-#define MAXPRNIRN   7                   /* max satellite sat number of IRNSS */
-#define NSATIRN     (MAXPRNIRN-MINPRNIRN+1) /* number of IRNSS satellites */
-#define NSYSIRN     1
-#else
-#define MINPRNIRN   0
-#define MAXPRNIRN   0
-#define NSATIRN     0
-#define NSYSIRN     0
-=======
 const int MINPRNIRN = 1;                   //!<   min satellite sat number of IRNSS
 const int MAXPRNIRN = 7;                   //!<  max satellite sat number of IRNSS
 const int NSATIRN = (MAXPRNIRN - MINPRNIRN + 1); //!<   number of IRNSS satellites
@@ -432,105 +192,9 @@
 const int MAXPRNIRN = 0;
 const int NSATIRN = 0;
 const int NSYSIRN = 0;
->>>>>>> 619c9f1f
 #endif
 
 #ifdef ENALEO
-<<<<<<< HEAD
-#define MINPRNLEO   1                   /* min satellite sat number of LEO */
-#define MAXPRNLEO   10                  /* max satellite sat number of LEO */
-#define NSATLEO     (MAXPRNLEO-MINPRNLEO+1) /* number of LEO satellites */
-#define NSYSLEO     1
-#else
-#define MINPRNLEO   0
-#define MAXPRNLEO   0
-#define NSATLEO     0
-#define NSYSLEO     0
-#endif
-
-#define NSYS        (NSYSGPS+NSYSGLO+NSYSGAL+NSYSQZS+NSYSCMP+NSYSIRN+NSYSLEO) /* number of systems */
-
-#define MINPRNSBS   120                 /* min satellite PRN number of SBAS */
-#define MAXPRNSBS   142                 /* max satellite PRN number of SBAS */
-#define NSATSBS     (MAXPRNSBS-MINPRNSBS+1) /* number of SBAS satellites */
-
-#define MAXSAT      (NSATGPS+NSATGLO+NSATGAL+NSATQZS+NSATCMP+NSATIRN+NSATSBS+NSATLEO)
-
-#define MAXNIGP     201                 /* max number of IGP in SBAS band */
-
-
-#define MAXCODE     55                  /* max number of obs code */
-
-#define MAXSTA      255
-
-#ifndef MAXOBS
-#define MAXOBS      64                  /* max number of obs in an epoch */
-#endif
-
-#define MAXRCV      64                  /* max receiver number (1 to MAXRCV) */
-#define MAXOBSTYPE  64                  /* max number of obs type in RINEX */
-#define DTTOL       0.005               /* tolerance of time difference (s) */
-#define MAXDTOE     7200.0              /* max time difference to GPS Toe (s) */
-#define MAXDTOE_QZS 7200.0              /* max time difference to QZSS Toe (s) */
-#define MAXDTOE_GAL 10800.0             /* max time difference to Galileo Toe (s) */
-#define MAXDTOE_CMP 21600.0             /* max time difference to BeiDou Toe (s) */
-#define MAXDTOE_GLO 1800.0              /* max time difference to GLONASS Toe (s) */
-#define MAXDTOE_SBS 360.0               /* max time difference to SBAS Toe (s) */
-#define MAXDTOE_S   86400.0             /* max time difference to ephem toe (s) for other */
-#define MAXGDOP     300.0               /* max GDOP */
-
-#define MAXSBSAGEF  30.0                /* max age of SBAS fast correction (s) */
-#define MAXSBSAGEL  1800.0              /* max age of SBAS long term corr (s) */
-#define MAXSBSURA   8                   /* max URA of SBAS satellite */
-#define MAXBAND     10                  /* max SBAS band of IGP */
-#define MAXNIGP     201                 /* max number of IGP in SBAS band */
-#define MAXNGEO     4                   /* max number of GEO satellites */
-
-#define MAXSOLMSG   8191                /* max length of solution message */
-#define MAXERRMSG   4096                /* max length of error/warning message */
-
-#define IONOOPT_OFF 0                   /* ionosphere option: correction off */
-#define IONOOPT_BRDC 1                  /* ionosphere option: broadcast model */
-#define IONOOPT_SBAS 2                  /* ionosphere option: SBAS model */
-#define IONOOPT_IFLC 3                  /* ionosphere option: L1/L2 or L1/L5 iono-free LC */
-#define IONOOPT_EST 4                   /* ionosphere option: estimation */
-#define IONOOPT_TEC 5                   /* ionosphere option: IONEX TEC model */
-#define IONOOPT_QZS 6                   /* ionosphere option: QZSS broadcast model */
-#define IONOOPT_LEX 7                   /* ionosphere option: QZSS LEX ionospehre */
-#define IONOOPT_STEC 8                  /* ionosphere option: SLANT TEC model */
-
-#define TROPOPT_OFF 0                   /* troposphere option: correction off */
-#define TROPOPT_SAAS 1                  /* troposphere option: Saastamoinen model */
-#define TROPOPT_SBAS 2                  /* troposphere option: SBAS model */
-#define TROPOPT_EST 3                   /* troposphere option: ZTD estimation */
-#define TROPOPT_ESTG 4                  /* troposphere option: ZTD+grad estimation */
-#define TROPOPT_ZTD 5                   /* troposphere option: ZTD correction */
-
-#define EPHOPT_BRDC 0                   /* ephemeris option: broadcast ephemeris */
-#define EPHOPT_PREC 1                   /* ephemeris option: precise ephemeris */
-#define EPHOPT_SBAS 2                   /* ephemeris option: broadcast + SBAS */
-#define EPHOPT_SSRAPC 3                 /* ephemeris option: broadcast + SSR_APC */
-#define EPHOPT_SSRCOM 4                 /* ephemeris option: broadcast + SSR_COM */
-#define EPHOPT_LEX  5                   /* ephemeris option: QZSS LEX ephemeris */
-
-#define EFACT_GPS   1.0                 /* error factor: GPS */
-#define EFACT_GLO   1.5                 /* error factor: GLONASS */
-#define EFACT_GAL   1.0                 /* error factor: Galileo */
-#define EFACT_QZS   1.0                 /* error factor: QZSS */
-#define EFACT_CMP   1.0                 /* error factor: BeiDou */
-#define EFACT_IRN   1.5                 /* error factor: IRNSS */
-#define EFACT_SBS   3.0                 /* error factor: SBAS */
-
-
-#define MAXEXFILE   1024                /* max number of expanded files */
-#define MAXSBSAGEF  30.0                /* max age of SBAS fast correction (s) */
-#define MAXSBSAGEL  1800.0              /* max age of SBAS long term corr (s) */
-#define MAXSBSURA   8                   /* max URA of SBAS satellite */
-#define MAXBAND     10                  /* max SBAS band of IGP */
-#define MAXNIGP     201                 /* max number of IGP in SBAS band */
-
-typedef void fatalfunc_t(const char *); /* fatal callback function type */
-=======
 const int MINPRNLEO = 1;                  //!<   min satellite sat number of LEO
 const int NSATLEO = 10;                   //!<   max satellite sat number of LEO
 const int NSATLEO = (MAXPRNLEO - MINPRNLEO + 1); //!<   number of LEO satellites
@@ -614,12 +278,12 @@
 
 typedef void fatalfunc_t(const char *); //!<  fatal callback function type
 
->>>>>>> 619c9f1f
 
 typedef struct {        /* time struct */
     time_t time;        /* time (s) expressed by standard time_t */
     double sec;         /* fraction of second under 1 s */
 } gtime_t;
+
 
 typedef struct {        /* observation data record */
     gtime_t time;       /* receiver sampling time (GPST) */
@@ -632,10 +296,12 @@
     float  D[NFREQ+NEXOBS]; /* observation data doppler frequency (Hz) */
 } obsd_t;
 
+
 typedef struct {        /* observation data */
     int n,nmax;         /* number of obervation data/allocated */
     obsd_t *data;       /* observation data records */
 } obs_t;
+
 
 typedef struct {        /* earth rotation parameter data type */
     double mjd;         /* mjd (days) */
@@ -645,10 +311,12 @@
     double lod;         /* length of day (s/day) */
 } erpd_t;
 
+
 typedef struct {        /* earth rotation parameter type */
     int n,nmax;         /* number and max number of data */
     erpd_t *data;       /* earth rotation parameter data */
 } erp_t;
+
 
 typedef struct {        /* antenna parameter type */
     int sat;            /* satellite number (0:receiver) */
@@ -660,10 +328,12 @@
                         /* el=90,85,...,0 or nadir=0,1,2,3,... (deg) */
 } pcv_t;
 
+
 typedef struct {        /* antenna parameters type */
     int n,nmax;         /* number of data/allocated */
     pcv_t *pcv;         /* antenna parameters data */
 } pcvs_t;
+
 
 typedef struct {        /* almanac type */
     int sat;            /* satellite number */
@@ -677,14 +347,15 @@
     double f0,f1;       /* SV clock parameters (af0,af1) */
 } alm_t;
 
+
 typedef struct {        /* GPS/QZS/GAL broadcast ephemeris type */
     int sat;            /* satellite number */
     int iode,iodc;      /* IODE,IODC */
     int sva;            /* SV accuracy (URA index) */
     int svh;            /* SV health (0:ok) */
     int week;           /* GPS/QZS: gps week, GAL: galileo week */
-    int code;           /* GPS/QZS: code on L2, GAL/CMP: data sources */
-    int flag;           /* GPS/QZS: L2 P data flag, CMP: nav type */
+    int code;           /* GPS/QZS: code on L2, GAL/BDS: data sources */
+    int flag;           /* GPS/QZS: L2 P data flag, BDS: nav type */
     gtime_t toe,toc,ttr; /* Toe,Toc,T_trans */
                         /* SV orbit parameters */
     double A,e,i0,OMG0,omg,M0,deln,OMGd,idot;
@@ -695,9 +366,10 @@
     double tgd[4];      /* group delay parameters */
                         /* GPS/QZS:tgd[0]=TGD */
                         /* GAL    :tgd[0]=BGD E5a/E1,tgd[1]=BGD E5b/E1 */
-                        /* CMP    :tgd[0]=BGD1,tgd[1]=BGD2 */
+                        /* BDS    :tgd[0]=BGD1,tgd[1]=BGD2 */
     double Adot,ndot;   /* Adot,ndot for CNAV */
 } eph_t;
+
 
 typedef struct {        /* GLONASS broadcast ephemeris type */
     int sat;            /* satellite number */
@@ -713,6 +385,7 @@
     double dtaun;       /* delay between L1 and L2 (s) */
 } geph_t;
 
+
 typedef struct {        /* precise ephemeris type */
     gtime_t time;       /* time (GPST) */
     int index;          /* ephemeris index for multiple files */
@@ -724,12 +397,14 @@
     float  vco[MAXSAT][3]; /* satellite velocity covariance (m^2) */
 } peph_t;
 
+
 typedef struct {        /* precise clock type */
     gtime_t time;       /* time (GPST) */
     int index;          /* clock index for multiple files */
     double clk[MAXSAT][1]; /* satellite clock (s) */
     float  std[MAXSAT][1]; /* satellite clock std (s) */
 } pclk_t;
+
 
 typedef struct {        /* SBAS ephemeris type */
     int sat;            /* satellite number */
@@ -742,6 +417,7 @@
     double acc[3];      /* satellite acceleration (m/s^2) (ecef) */
     double af0,af1;     /* satellite clock-offset/drift (s,s/s) */
 } seph_t;
+
 
 typedef struct {        /* norad two line element data type */
     char name [32];     /* common name */
@@ -764,10 +440,12 @@
     int rev;            /* revolution number at epoch */
 } tled_t;
 
+
 typedef struct {        /* norad two line element type */
     int n,nmax;         /* number/max number of two line element data */
     tled_t *data;       /* norad two line element data */
 } tle_t;
+
 
 typedef struct {        /* TEC grid type */
     gtime_t time;       /* epoch time (GPST) */
@@ -780,22 +458,26 @@
     float *rms;         /* RMS values (tecu) */
 } tec_t;
 
+
 typedef struct {        /* satellite fcb data type */
     gtime_t ts,te;      /* start/end time (GPST) */
     double bias[MAXSAT][3]; /* fcb value   (cyc) */
     double std [MAXSAT][3]; /* fcb std-dev (cyc) */
 } fcbd_t;
 
+
 typedef struct {        /* SBAS message type */
     int week,tow;       /* receiption time */
     int prn;            /* SBAS satellite PRN number */
     unsigned char msg[29]; /* SBAS message (226bit) padded by 0 */
 } sbsmsg_t;
 
+
 typedef struct {        /* SBAS messages type */
     int n,nmax;         /* number of SBAS messages/allocated */
     sbsmsg_t *msgs;     /* SBAS messages */
 } sbs_t;
+
 
 typedef struct {        /* SBAS fast correction type */
     gtime_t t0;         /* time of applicability (TOF) */
@@ -807,6 +489,7 @@
     short ai;           /* degradation factor indicator */
 } sbsfcorr_t;
 
+
 typedef struct {        /* SBAS long term satellite error correction type */
     gtime_t t0;         /* correction time */
     int iode;           /* IODE (issue of date ephemeris) */
@@ -815,11 +498,13 @@
     double daf0,daf1;   /* delta clock-offset/drift (s,s/s) */
 } sbslcorr_t;
 
+
 typedef struct {        /* SBAS satellite correction type */
     int sat;            /* satellite number */
     sbsfcorr_t fcorr;   /* fast correction */
     sbslcorr_t lcorr;   /* long term correction */
 } sbssatp_t;
+
 
 typedef struct {        /* SBAS satellite corrections type */
     int iodp;           /* IODP (issue of date mask) */
@@ -828,6 +513,7 @@
     sbssatp_t sat[MAXSAT]; /* satellite correction */
 } sbssat_t;
 
+
 typedef struct {        /* SBAS ionospheric correction type */
     gtime_t t0;         /* correction time */
     short lat,lon;      /* latitude/longitude (deg) */
@@ -835,6 +521,7 @@
     float delay;        /* vertical delay estimate (m) */
 } sbsigp_t;
 
+
 typedef struct {        /* IGP band type */
     short x;            /* longitude/latitude (deg) */
     const short *y;     /* latitudes/longitudes (deg) */
@@ -842,11 +529,13 @@
     unsigned char bite; /* IGP mask end bit */
 } sbsigpband_t;
 
+
 typedef struct {        /* SBAS ionospheric corrections type */
     int iodi;           /* IODI (issue of date ionos corr) */
     int nigp;           /* number of igps */
     sbsigp_t igp[MAXNIGP]; /* ionospheric correction */
 } sbsion_t;
+
 
 typedef struct {        /* DGPS/GNSS correction type */
     gtime_t t0;         /* correction time */
@@ -855,6 +544,7 @@
     int iod;            /* issue of data (IOD) */
     double udre;        /* UDRE */
 } dgps_t;
+
 
 typedef struct {        /* SSR correction type */
     gtime_t t0[6];      /* epoch time (GPST) {eph,clk,hrclk,ura,bias,pbias} */
@@ -875,6 +565,7 @@
     unsigned char update; /* update flag (0:no update,1:update) */
 } ssr_t;
 
+
 typedef struct {        /* QZSS LEX message type */
     int prn;            /* satellite PRN number */
     int type;           /* message type */
@@ -885,10 +576,12 @@
     unsigned char msg[212]; /* LEX message data part 1695 bits */
 } lexmsg_t;
 
+
 typedef struct {        /* QZSS LEX messages type */
     int n,nmax;         /* number of LEX messages and allocated */
     lexmsg_t *msgs;     /* LEX messages */
 } lex_t;
+
 
 typedef struct {        /* QZSS LEX ephemeris type */
     gtime_t toe;        /* epoch time (GPST) */
@@ -905,12 +598,14 @@
     double isc[8];      /* ISC */
 } lexeph_t;
 
+
 typedef struct {        /* QZSS LEX ionosphere correction type */
     gtime_t t0;         /* epoch time (GPST) */
     double tspan;       /* valid time span (s) */
     double pos0[2];     /* reference position {lat,lon} (rad) */
     double coef[3][2];  /* coefficients lat x lon (3 x 2) */
 } lexion_t;
+
 
 typedef struct {        /* stec data type */
     gtime_t time;       /* time (GPST) */
@@ -921,11 +616,13 @@
     unsigned char flag; /* fix flag */
 } stec_t;
 
+
 typedef struct {        /* trop data type */
     gtime_t time;       /* time (GPST) */
     double trp[3];      /* zenith tropos delay/gradient (m) */
     float std[3];       /* std-dev (m) */
 } trop_t;
+
 
 typedef struct {        /* ppp corrections type */
     int nsta;           /* number of stations */
@@ -936,6 +633,7 @@
     stec_t *stec[MAXSTA]; /* stec data */
     trop_t *trop[MAXSTA]; /* trop data */
 } pppcorr_t;
+
 
 typedef struct {        /* navigation data type */
     int n,nmax;         /* number of broadcast ephemeris */
@@ -984,6 +682,7 @@
     pppcorr_t pppcorr;  /* ppp corrections */
 } nav_t;
 
+
 typedef struct {        /* station parameter type */
     char name   [MAXANT]; /* marker name */
     char marker [MAXANT]; /* marker number */
@@ -1000,6 +699,7 @@
     double hgt;         /* antenna height (m) */
 } sta_t;
 
+
 typedef struct {        /* solution type */
     gtime_t time;       /* time (GPST) */
     double rr[6];       /* position/velocity (m|m/s) */
@@ -1016,6 +716,7 @@
     float thres;        /* AR ratio threshold for valiation */
 } sol_t;
 
+
 typedef struct {        /* solution buffer type */
     int n,nmax;         /* number of solution/max number of buffer */
     int cyclic;         /* cyclic buffer flag */
@@ -1026,6 +727,7 @@
     unsigned char buff[MAXSOLMSG+1]; /* message buffer */
     int nb;             /* number of byte in message buffer */
 } solbuf_t;
+
 
 typedef struct {        /* solution status type */
     gtime_t time;       /* time (GPST) */
@@ -1042,10 +744,12 @@
     unsigned short rejc;  /* reject counter */
 } solstat_t;
 
+
 typedef struct {        /* solution status buffer type */
     int n,nmax;         /* number of solution/max number of buffer */
     solstat_t *data;    /* solution status data */
 } solstatbuf_t;
+
 
 typedef struct {        /* RTCM control struct type */
     int staid;          /* station id */
@@ -1078,6 +782,7 @@
     char opt[256];      /* RTCM dependent options */
 } rtcm_t;
 
+
 typedef struct {        /* download url type */
     char type[32];      /* data type */
     char path[1024];    /* url path */
@@ -1085,12 +790,14 @@
     double tint;        /* time interval (s) */
 } url_t;
 
+
 typedef struct {        /* option type */
     const char *name;   /* option name */
     int format;         /* option format (0:int,1:double,2:string,3:enum) */
     void *var;          /* pointer to option variable */
     const char *comment; /* option comment/enum labels/unit */
 } opt_t;
+
 
 typedef struct {        /* extended receiver error model */
     int ena[4];         /* model enabled */
@@ -1100,10 +807,12 @@
     double gloicb [NFREQ]; /* glonass interchannel bias (m/fn) */
 } exterr_t;
 
+
 typedef struct {        /* SNR mask type */
     int ena[2];         /* enable flag {rover,base} */
     double mask[NFREQ][9]; /* mask (dBHz) at 5,10,...85 deg */
 } snrmask_t;
+
 
 typedef struct {        /* processing options type */
     int mode;           /* positioning mode (PMODE_???) */
@@ -1167,6 +876,7 @@
     char pppopt[256];   /* ppp option */
 } prcopt_t;
 
+
 typedef struct {        /* solution options type */
     int posf;           /* solution format (SOLF_???) */
     int times;          /* time system (TIMES_???) */
@@ -1187,7 +897,6 @@
     char prog[64];      /* program name */
     double maxsolstd;   /* max std-dev for solution output (m) (0:all) */
 } solopt_t;
-
 
 
 typedef struct {        /* satellite status type */
@@ -1213,6 +922,7 @@
     double  ph[2][NFREQ]; /* previous carrier-phase observable (cycle) */
 } ssat_t;
 
+
 typedef struct {        /* ambiguity control type */
     gtime_t epoch[4];   /* last epoch */
     int n[4];           /* number of epochs */
@@ -1221,6 +931,7 @@
     int fixcnt;         /* fix count */
     char flags[MAXSAT]; /* fix flags */
 } ambc_t;
+
 
 typedef struct {        /* RTK control/result type */
     sol_t  sol;         /* RTK solution */
@@ -1237,6 +948,7 @@
     prcopt_t opt;       /* processing options */
 } rtk_t;
 
+
 typedef struct half_cyc_tag {  /* half-cycle correction list type */
     unsigned char sat;  /* satellite number */
     unsigned char freq; /* frequency number (0:L1,1:L2,2:L5) */
@@ -1247,21 +959,23 @@
 } half_cyc_t;
 
 
-const double chisqr[100]={      /* chi-sqr(n) (alpha=0.001) */
-    10.8,13.8,16.3,18.5,20.5,22.5,24.3,26.1,27.9,29.6,
-    31.3,32.9,34.5,36.1,37.7,39.3,40.8,42.3,43.8,45.3,
-    46.8,48.3,49.7,51.2,52.6,54.1,55.5,56.9,58.3,59.7,
-    61.1,62.5,63.9,65.2,66.6,68.0,69.3,70.7,72.1,73.4,
-    74.7,76.0,77.3,78.6,80.0,81.3,82.6,84.0,85.4,86.7,
-    88.0,89.3,90.6,91.9,93.3,94.7,96.0,97.4,98.7,100 ,
-    101 ,102 ,103 ,104 ,105 ,107 ,108 ,109 ,110 ,112 ,
-    113 ,114 ,115 ,116 ,118 ,119 ,120 ,122 ,123 ,125 ,
-    126 ,127 ,128 ,129 ,131 ,132 ,133 ,134 ,135 ,137 ,
-    138 ,139 ,140 ,142 ,143 ,144 ,145 ,147 ,148 ,149
+const double chisqr[100] = {      /* chi-sqr(n) (alpha=0.001) */
+    10.8, 13.8, 16.3, 18.5, 20.5, 22.5, 24.3, 26.1, 27.9, 29.6,
+    31.3, 32.9, 34.5, 36.1, 37.7, 39.3, 40.8, 42.3, 43.8, 45.3,
+    46.8, 48.3, 49.7, 51.2, 52.6, 54.1, 55.5, 56.9, 58.3, 59.7,
+    61.1, 62.5, 63.9, 65.2, 66.6, 68.0, 69.3, 70.7, 72.1, 73.4,
+    74.7, 76.0, 77.3, 78.6, 80.0, 81.3, 82.6, 84.0, 85.4, 86.7,
+    88.0, 89.3, 90.6, 91.9, 93.3, 94.7, 96.0, 97.4, 98.7, 100 ,
+    101 , 102 , 103 , 104 , 105 , 107 , 108 , 109 , 110 , 112 ,
+    113 , 114 , 115 , 116 , 118 , 119 , 120 , 122 , 123 , 125 ,
+    126 , 127 , 128 , 129 , 131 , 132 , 133 , 134 , 135 , 137 ,
+    138 , 139 , 140 , 142 , 143 , 144 , 145 , 147 , 148 , 149
 };
-const double lam_carr[MAXFREQ]={ /* carrier wave length (m) */
-    CLIGHT/FREQ1,CLIGHT/FREQ2,CLIGHT/FREQ5,CLIGHT/FREQ6,CLIGHT/FREQ7,
-    CLIGHT/FREQ8,CLIGHT/FREQ9
+
+
+const double lam_carr[MAXFREQ] = { /* carrier wave length (m) */
+    SPEED_OF_LIGHT / FREQ1, SPEED_OF_LIGHT / FREQ2, SPEED_OF_LIGHT / FREQ5, SPEED_OF_LIGHT / FREQ6, SPEED_OF_LIGHT / FREQ7,
+    SPEED_OF_LIGHT / FREQ8, SPEED_OF_LIGHT / FREQ9
 };
 
 #endif