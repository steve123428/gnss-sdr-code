--- conflicted
+++ resolved
@@ -93,11 +93,7 @@
 
     void send_positive_acquisition();
 
-<<<<<<< HEAD
-    void dump_results(unsigned int doppler_index, int effective_fft_size);
-=======
     void dump_results(int effective_fft_size);
->>>>>>> e6c96c15
 
     Acq_Conf acq_parameters;
     bool d_active;
