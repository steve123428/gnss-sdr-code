/*!
 * \file pcps_acquisition_fpga.cc
 * \brief This class implements a Parallel Code Phase Search Acquisition for the FPGA
 * \authors <ul>
 *          <li> Marc Majoral, 2019. mmajoral(at)cttc.es
<<<<<<< HEAD
 *          <li> Javier Arribas, 2011. jarribas(at)cttc.es
 *          <li> Luis Esteve, 2012. luis(at)epsilon-formacion.com
 *          <li> Marc Molina, 2013. marc.molina.pena@gmail.com
 *          <li> Cillian O'Driscoll, 2017. cillian(at)ieee.org
=======
 *          <li> Javier Arribas, 2019. jarribas(at)cttc.es
>>>>>>> d4a96179
 *          </ul>
 *
 * -------------------------------------------------------------------------
 *
 * Copyright (C) 2010-2019  (see AUTHORS file for a list of contributors)
 *
 * GNSS-SDR is a software defined Global Navigation
 *          Satellite Systems receiver
 *
 * This file is part of GNSS-SDR.
 *
 * GNSS-SDR is free software: you can redistribute it and/or modify
 * it under the terms of the GNU General Public License as published by
 * the Free Software Foundation, either version 3 of the License, or
 * (at your option) any later version.
 *
 * GNSS-SDR is distributed in the hope that it will be useful,
 * but WITHOUT ANY WARRANTY; without even the implied warranty of
 * MERCHANTABILITY or FITNESS FOR A PARTICULAR PURPOSE.  See the
 * GNU General Public License for more details.
 *
 * You should have received a copy of the GNU General Public License
 * along with GNSS-SDR. If not, see <https://www.gnu.org/licenses/>.
 *
 * -------------------------------------------------------------------------
 */


#include "pcps_acquisition_fpga.h"
#include "gnss_synchro.h"
#include <glog/logging.h>
#include <gnuradio/io_signature.h>
#include <pmt/pmt.h>        // for from_long
#include <pmt/pmt_sugar.h>  // for mp
#include <cmath>            // for ceil
#include <iostream>         // for operator<<
#include <utility>          // for move

#define AQ_DOWNSAMPLING_DELAY 40  // delay due to the downsampling filter in the acquisition


pcps_acquisition_fpga_sptr pcps_make_acquisition_fpga(pcpsconf_fpga_t conf_)
{
    return pcps_acquisition_fpga_sptr(new pcps_acquisition_fpga(std::move(conf_)));
}


pcps_acquisition_fpga::pcps_acquisition_fpga(pcpsconf_fpga_t conf_) : gr::block("pcps_acquisition_fpga",
                                                                          gr::io_signature::make(0, 0, 0),
                                                                          gr::io_signature::make(0, 0, 0))
{
    this->message_port_register_out(pmt::mp("events"));

    acq_parameters = std::move(conf_);
    d_sample_counter = 0ULL;  // SAMPLE COUNTER
    d_active = false;
    d_state = 0;
    d_fft_size = acq_parameters.samples_per_code;
    d_mag = 0;
    d_input_power = 0.0;
    d_num_doppler_bins = 0U;
    d_threshold = 0.0;
    d_doppler_step = 0U;
    d_doppler_index = 0U;
    d_test_statistics = 0.0;
    d_channel = 0U;
    d_gnss_synchro = nullptr;

    d_downsampling_factor = acq_parameters.downsampling_factor;
    d_select_queue_Fpga = acq_parameters.select_queue_Fpga;
<<<<<<< HEAD

    d_total_block_exp = acq_parameters.total_block_exp;

    d_make_2_steps = acq_parameters.make_2_steps;
    d_num_doppler_bins_step2 = acq_parameters.num_doppler_bins_step2;
    d_doppler_step2 = acq_parameters.doppler_step2;
    d_doppler_center_step_two = 0.0;

    d_doppler_max = acq_parameters.doppler_max;

    acquisition_fpga = std::make_shared<fpga_acquisition>(acq_parameters.device_name, acq_parameters.code_length, acq_parameters.doppler_max, d_fft_size,
=======

    d_total_block_exp = acq_parameters.total_block_exp;

    acquisition_fpga = std::make_shared<Fpga_Acquisition>(acq_parameters.device_name, acq_parameters.code_length, acq_parameters.doppler_max, d_fft_size,
>>>>>>> d4a96179
        acq_parameters.fs_in, acq_parameters.sampled_ms, acq_parameters.select_queue_Fpga, acq_parameters.all_fft_codes, acq_parameters.excludelimit);
}


pcps_acquisition_fpga::~pcps_acquisition_fpga()
{
    acquisition_fpga->free();
}


void pcps_acquisition_fpga::set_local_code()
{
    acquisition_fpga->set_local_code(d_gnss_synchro->PRN);
}


void pcps_acquisition_fpga::init()
{
    d_gnss_synchro->Flag_valid_acquisition = false;
    d_gnss_synchro->Flag_valid_symbol_output = false;
    d_gnss_synchro->Flag_valid_pseudorange = false;
    d_gnss_synchro->Flag_valid_word = false;
    d_gnss_synchro->Acq_delay_samples = 0.0;
    d_gnss_synchro->Acq_doppler_hz = 0.0;
    d_gnss_synchro->Acq_samplestamp_samples = 0;
    d_mag = 0.0;
    d_input_power = 0.0;

<<<<<<< HEAD
    d_num_doppler_bins = static_cast<uint32_t>(std::ceil(static_cast<double>(static_cast<int32_t>(d_doppler_max) - static_cast<int32_t>(-d_doppler_max)) / static_cast<double>(d_doppler_step))) + 1;
=======
    d_num_doppler_bins = static_cast<uint32_t>(std::ceil(static_cast<double>(static_cast<int32_t>(acq_parameters.doppler_max) - static_cast<int32_t>(-acq_parameters.doppler_max)) / static_cast<double>(d_doppler_step))) + 1;
>>>>>>> d4a96179

    acquisition_fpga->init();
}


void pcps_acquisition_fpga::set_state(int32_t state)
{
    d_state = state;
    if (d_state == 1)
        {
            d_gnss_synchro->Acq_delay_samples = 0.0;
            d_gnss_synchro->Acq_doppler_hz = 0.0;
            d_gnss_synchro->Acq_samplestamp_samples = 0;
            d_mag = 0.0;
            d_input_power = 0.0;
            d_test_statistics = 0.0;
            d_active = true;
        }
    else if (d_state == 0)
        {
        }
    else
        {
            LOG(ERROR) << "State can only be set to 0 or 1";
        }
}


void pcps_acquisition_fpga::send_positive_acquisition()
{
    // Declare positive acquisition using a message port
<<<<<<< HEAD
    //0=STOP_CHANNEL 1=ACQ_SUCCEES 2=ACQ_FAIL
=======
    // 0=STOP_CHANNEL 1=ACQ_SUCCEES 2=ACQ_FAIL
>>>>>>> d4a96179
    DLOG(INFO) << "positive acquisition"
               << ", satellite " << d_gnss_synchro->System << " " << d_gnss_synchro->PRN
               << ", sample_stamp " << d_sample_counter
               << ", test statistics value " << d_test_statistics
               << ", test statistics threshold " << d_threshold
               << ", code phase " << d_gnss_synchro->Acq_delay_samples
               << ", doppler " << d_gnss_synchro->Acq_doppler_hz
               << ", magnitude " << d_mag
               << ", input signal power " << d_input_power;

    this->message_port_pub(pmt::mp("events"), pmt::from_long(1));
}


void pcps_acquisition_fpga::send_negative_acquisition()
{
    // Declare negative acquisition using a message port
    DLOG(INFO) << "negative acquisition"
               << ", satellite " << d_gnss_synchro->System << " " << d_gnss_synchro->PRN
               << ", sample_stamp " << d_sample_counter
               << ", test statistics value " << d_test_statistics
               << ", test statistics threshold " << d_threshold
               << ", code phase " << d_gnss_synchro->Acq_delay_samples
               << ", doppler " << d_gnss_synchro->Acq_doppler_hz
               << ", magnitude " << d_mag
               << ", input signal power " << d_input_power;

    this->message_port_pub(pmt::mp("events"), pmt::from_long(2));
}

void pcps_acquisition_fpga::acquisition_core(uint32_t num_doppler_bins, uint32_t doppler_step, int32_t doppler_min)
{
<<<<<<< HEAD
=======
    d_active = active;

    // initialize acquisition algorithm
>>>>>>> d4a96179
    uint32_t indext = 0U;
    float firstpeak = 0.0;
    float secondpeak = 0.0;
    uint32_t total_block_exp;
<<<<<<< HEAD
    uint64_t initial_sample;
    int32_t doppler;

    acquisition_fpga->configure_acquisition();
    acquisition_fpga->set_doppler_sweep(num_doppler_bins, doppler_step, doppler_min);
    acquisition_fpga->write_local_code();
    acquisition_fpga->set_block_exp(d_total_block_exp);
    acquisition_fpga->run_acquisition();
    acquisition_fpga->read_acquisition_results(&indext, &firstpeak, &secondpeak, &initial_sample, &d_input_power, &d_doppler_index, &total_block_exp);

    if (total_block_exp > d_total_block_exp)
        {
            // if the attenuation factor of the FPGA FFT-IFFT is smaller than the reference attenuation factor then we need to update the reference attenuation factor
            std::cout << "changing blk exp..... d_total_block_exp = " << d_total_block_exp << " total_block_exp = " << total_block_exp << " chan = " << d_channel << std::endl;
            d_total_block_exp = total_block_exp;
        }

    //doppler = -static_cast<int32_t>(d_doppler_max) + d_doppler_step * (d_doppler_index - 1);
    doppler = static_cast<int32_t>(doppler_min) + doppler_step * (d_doppler_index - 1);

    if (secondpeak > 0)
        {
            d_test_statistics = firstpeak / secondpeak;
        }
    else
        {
            d_test_statistics = 0.0;
        }

    d_gnss_synchro->Acq_doppler_hz = static_cast<double>(doppler);
    d_sample_counter = initial_sample;

    if (d_select_queue_Fpga == 0)
        {
            if (d_downsampling_factor > 1)
                {
                    d_gnss_synchro->Acq_delay_samples = static_cast<double>(d_downsampling_factor * (indext));
                    d_gnss_synchro->Acq_samplestamp_samples = d_downsampling_factor * d_sample_counter - 44;  //33; //41; //+ 81*0.5; // delay due to the downsampling filter in the acquisition
                }
            else
                {
                    d_gnss_synchro->Acq_delay_samples = static_cast<double>(indext);
                    d_gnss_synchro->Acq_samplestamp_samples = d_sample_counter;  // delay due to the downsampling filter in the acquisition
                }
        }
    else
        {
            d_gnss_synchro->Acq_delay_samples = static_cast<double>(indext);
            d_gnss_synchro->Acq_samplestamp_samples = d_sample_counter;  // delay due to the downsampling filter in the acquisition
        }
}

void pcps_acquisition_fpga::set_active(bool active)
{
    d_active = active;

    d_input_power = 0.0;

    d_mag = 0.0;

    DLOG(INFO) << "Channel: " << d_channel
               << " , doing acquisition of satellite: " << d_gnss_synchro->System << " " << d_gnss_synchro->PRN
               << " ,sample stamp: " << d_sample_counter << ", threshold: "
               << d_threshold << ", doppler_max: " << d_doppler_max
               << ", doppler_step: " << d_doppler_step
               // no CFAR algorithm in the FPGA
               << ", use_CFAR_algorithm_flag: false";


    acquisition_core(d_num_doppler_bins, d_doppler_step, -d_doppler_max);

    if (!d_make_2_steps)
        {
            if (d_test_statistics > d_threshold)
                {
                    d_active = false;
                    send_positive_acquisition();
                    d_state = 0;  // Positive acquisition
                }
            else
                {
                    d_state = 0;
                    d_active = false;
                    send_negative_acquisition();
                }
=======

    d_input_power = 0.0;
    d_mag = 0.0;

    int32_t doppler;

    DLOG(INFO) << "Channel: " << d_channel
               << " , doing acquisition of satellite: " << d_gnss_synchro->System << " " << d_gnss_synchro->PRN
               << " ,sample stamp: " << d_sample_counter << ", threshold: "
               << d_threshold << ", doppler_max: " << acq_parameters.doppler_max
               << ", doppler_step: " << d_doppler_step
               // no CFAR algorithm in the FPGA
               << ", use_CFAR_algorithm_flag: false";

    uint64_t initial_sample;

    acquisition_fpga->configure_acquisition();
    acquisition_fpga->set_doppler_sweep(d_num_doppler_bins);
    acquisition_fpga->write_local_code();
    acquisition_fpga->set_block_exp(d_total_block_exp);
    acquisition_fpga->run_acquisition();
    acquisition_fpga->read_acquisition_results(&indext, &firstpeak, &secondpeak, &initial_sample, &d_input_power, &d_doppler_index, &total_block_exp);

    if (total_block_exp > d_total_block_exp)
        {
            // if the attenuation factor of the FPGA FFT-IFFT is smaller than the reference attenuation factor then we need to update the reference attenuation factor
            std::cout << "changing blk exp..... d_total_block_exp = " << d_total_block_exp << " total_block_exp = " << total_block_exp << " chan = " << d_channel << std::endl;
            d_total_block_exp = total_block_exp;
        }

    doppler = -static_cast<int32_t>(acq_parameters.doppler_max) + d_doppler_step * (d_doppler_index - 1);

    if (secondpeak > 0)
        {
            d_test_statistics = firstpeak / secondpeak;
        }
    else
        {
            d_test_statistics = 0.0;
        }

    d_gnss_synchro->Acq_doppler_hz = static_cast<double>(doppler);
    d_sample_counter = initial_sample;

    if (d_select_queue_Fpga == 0)
        {
            if (d_downsampling_factor > 1)
                {
                    d_gnss_synchro->Acq_delay_samples = static_cast<double>(d_downsampling_factor * (indext));
                    d_gnss_synchro->Acq_samplestamp_samples = d_downsampling_factor * d_sample_counter - 44;  //33; //41; //+ 81*0.5; // delay due to the downsampling filter in the acquisition
                }
            else
                {
                    d_gnss_synchro->Acq_delay_samples = static_cast<double>(indext);
                    d_gnss_synchro->Acq_samplestamp_samples = d_sample_counter;  // delay due to the downsampling filter in the acquisition
                }
        }
    else
        {
            d_gnss_synchro->Acq_delay_samples = static_cast<double>(indext);
            d_gnss_synchro->Acq_samplestamp_samples = d_sample_counter;  // delay due to the downsampling filter in the acquisition
        }

    if (d_test_statistics > d_threshold)
        {
            d_active = false;
            send_positive_acquisition();
            d_state = 0;  // Positive acquisition
>>>>>>> d4a96179
        }
    else
        {
            if (d_test_statistics > d_threshold)
                {
                    d_doppler_center_step_two = static_cast<float>(d_gnss_synchro->Acq_doppler_hz);
                    acquisition_core(d_num_doppler_bins_step2, d_doppler_step2, d_doppler_center_step_two - static_cast<float>(floor(d_num_doppler_bins_step2 / 2.0)) * d_doppler_step2);

                    if (d_test_statistics > d_threshold)
                        {
                            d_active = false;
                            send_positive_acquisition();
                            d_state = 0;  // Positive acquisition
                        }
                    else
                        {
                            d_state = 0;
                            d_active = false;
                            send_negative_acquisition();
                        }
                }
            else
                {
                    d_state = 0;
                    d_active = false;
                    send_negative_acquisition();
                }
        }
<<<<<<< HEAD


    //    if (d_test_statistics > d_threshold)
    //        {
    //            //            if (!d_make_2_steps)
    //            //                {
    //            d_active = false;
    //            send_positive_acquisition();
    //            d_state = 0;  // Positive acquisition
    //                          //                }
    //                          //            else
    //                          //                {
    //                          //                    d_doppler_center_step_two = static_cast<float>(d_gnss_synchro->Acq_doppler_hz);
    //                          //                    acquisition_core(d_num_doppler_bins_step2, d_doppler_step2, d_doppler_center_step_two - static_cast<float>(floor(d_num_doppler_bins_step2 / 2.0)) * d_doppler_step2);
    //                          //                }
    //        }
    //    else
    //        {
    //            d_state = 0;
    //            d_active = false;
    //            send_negative_acquisition();
    //        }
=======
>>>>>>> d4a96179
}


int pcps_acquisition_fpga::general_work(int noutput_items __attribute__((unused)),
    gr_vector_int& ninput_items __attribute__((unused)),
    gr_vector_const_void_star& input_items __attribute__((unused)),
    gr_vector_void_star& output_items __attribute__((unused)))
{
    // the general work is not used with the acquisition that uses the FPGA
    return noutput_items;
}

<<<<<<< HEAD
=======

>>>>>>> d4a96179
void pcps_acquisition_fpga::reset_acquisition(void)
{
    // this function triggers a HW reset of the FPGA PL.
    acquisition_fpga->reset_acquisition();
}

<<<<<<< HEAD
=======

>>>>>>> d4a96179
void pcps_acquisition_fpga::read_fpga_total_scale_factor(uint32_t* total_scale_factor, uint32_t* fw_scale_factor)
{
    acquisition_fpga->read_fpga_total_scale_factor(total_scale_factor, fw_scale_factor);
}<|MERGE_RESOLUTION|>--- conflicted
+++ resolved
@@ -3,14 +3,7 @@
  * \brief This class implements a Parallel Code Phase Search Acquisition for the FPGA
  * \authors <ul>
  *          <li> Marc Majoral, 2019. mmajoral(at)cttc.es
-<<<<<<< HEAD
- *          <li> Javier Arribas, 2011. jarribas(at)cttc.es
- *          <li> Luis Esteve, 2012. luis(at)epsilon-formacion.com
- *          <li> Marc Molina, 2013. marc.molina.pena@gmail.com
- *          <li> Cillian O'Driscoll, 2017. cillian(at)ieee.org
-=======
  *          <li> Javier Arribas, 2019. jarribas(at)cttc.es
->>>>>>> d4a96179
  *          </ul>
  *
  * -------------------------------------------------------------------------
@@ -48,6 +41,7 @@
 #include <cmath>            // for ceil
 #include <iostream>         // for operator<<
 #include <utility>          // for move
+
 
 #define AQ_DOWNSAMPLING_DELAY 40  // delay due to the downsampling filter in the acquisition
 
@@ -81,7 +75,6 @@
 
     d_downsampling_factor = acq_parameters.downsampling_factor;
     d_select_queue_Fpga = acq_parameters.select_queue_Fpga;
-<<<<<<< HEAD
 
     d_total_block_exp = acq_parameters.total_block_exp;
 
@@ -92,13 +85,8 @@
 
     d_doppler_max = acq_parameters.doppler_max;
 
-    acquisition_fpga = std::make_shared<fpga_acquisition>(acq_parameters.device_name, acq_parameters.code_length, acq_parameters.doppler_max, d_fft_size,
-=======
-
-    d_total_block_exp = acq_parameters.total_block_exp;
-
     acquisition_fpga = std::make_shared<Fpga_Acquisition>(acq_parameters.device_name, acq_parameters.code_length, acq_parameters.doppler_max, d_fft_size,
->>>>>>> d4a96179
+
         acq_parameters.fs_in, acq_parameters.sampled_ms, acq_parameters.select_queue_Fpga, acq_parameters.all_fft_codes, acq_parameters.excludelimit);
 }
 
@@ -127,11 +115,7 @@
     d_mag = 0.0;
     d_input_power = 0.0;
 
-<<<<<<< HEAD
     d_num_doppler_bins = static_cast<uint32_t>(std::ceil(static_cast<double>(static_cast<int32_t>(d_doppler_max) - static_cast<int32_t>(-d_doppler_max)) / static_cast<double>(d_doppler_step))) + 1;
-=======
-    d_num_doppler_bins = static_cast<uint32_t>(std::ceil(static_cast<double>(static_cast<int32_t>(acq_parameters.doppler_max) - static_cast<int32_t>(-acq_parameters.doppler_max)) / static_cast<double>(d_doppler_step))) + 1;
->>>>>>> d4a96179
 
     acquisition_fpga->init();
 }
@@ -163,11 +147,7 @@
 void pcps_acquisition_fpga::send_positive_acquisition()
 {
     // Declare positive acquisition using a message port
-<<<<<<< HEAD
-    //0=STOP_CHANNEL 1=ACQ_SUCCEES 2=ACQ_FAIL
-=======
     // 0=STOP_CHANNEL 1=ACQ_SUCCEES 2=ACQ_FAIL
->>>>>>> d4a96179
     DLOG(INFO) << "positive acquisition"
                << ", satellite " << d_gnss_synchro->System << " " << d_gnss_synchro->PRN
                << ", sample_stamp " << d_sample_counter
@@ -200,45 +180,39 @@
 
 void pcps_acquisition_fpga::acquisition_core(uint32_t num_doppler_bins, uint32_t doppler_step, int32_t doppler_min)
 {
-<<<<<<< HEAD
-=======
-    d_active = active;
-
-    // initialize acquisition algorithm
->>>>>>> d4a96179
     uint32_t indext = 0U;
     float firstpeak = 0.0;
     float secondpeak = 0.0;
     uint32_t total_block_exp;
-<<<<<<< HEAD
     uint64_t initial_sample;
     int32_t doppler;
 
-    acquisition_fpga->configure_acquisition();
     acquisition_fpga->set_doppler_sweep(num_doppler_bins, doppler_step, doppler_min);
-    acquisition_fpga->write_local_code();
-    acquisition_fpga->set_block_exp(d_total_block_exp);
     acquisition_fpga->run_acquisition();
     acquisition_fpga->read_acquisition_results(&indext, &firstpeak, &secondpeak, &initial_sample, &d_input_power, &d_doppler_index, &total_block_exp);
+
+    doppler = static_cast<int32_t>(doppler_min) + doppler_step * (d_doppler_index - 1);
 
     if (total_block_exp > d_total_block_exp)
         {
             // if the attenuation factor of the FPGA FFT-IFFT is smaller than the reference attenuation factor then we need to update the reference attenuation factor
             std::cout << "changing blk exp..... d_total_block_exp = " << d_total_block_exp << " total_block_exp = " << total_block_exp << " chan = " << d_channel << std::endl;
             d_total_block_exp = total_block_exp;
-        }
-
-    //doppler = -static_cast<int32_t>(d_doppler_max) + d_doppler_step * (d_doppler_index - 1);
-    doppler = static_cast<int32_t>(doppler_min) + doppler_step * (d_doppler_index - 1);
-
-    if (secondpeak > 0)
-        {
-            d_test_statistics = firstpeak / secondpeak;
+            d_test_statistics = 0;
         }
     else
         {
-            d_test_statistics = 0.0;
-        }
+            if (secondpeak > 0)
+                {
+                    d_test_statistics = firstpeak / secondpeak;
+                }
+            else
+                {
+                    d_test_statistics = 0.0;
+                }
+        }
+
+
 
     d_gnss_synchro->Acq_doppler_hz = static_cast<double>(doppler);
     d_sample_counter = initial_sample;
@@ -280,6 +254,13 @@
                << ", use_CFAR_algorithm_flag: false";
 
 
+    //acquisition_fpga->configure_acquisition();
+    //acquisition_fpga->write_local_code();
+
+    acquisition_fpga->configure_acquisition();
+    acquisition_fpga->write_local_code();
+    acquisition_fpga->set_block_exp(d_total_block_exp);
+
     acquisition_core(d_num_doppler_bins, d_doppler_step, -d_doppler_max);
 
     if (!d_make_2_steps)
@@ -296,82 +277,13 @@
                     d_active = false;
                     send_negative_acquisition();
                 }
-=======
-
-    d_input_power = 0.0;
-    d_mag = 0.0;
-
-    int32_t doppler;
-
-    DLOG(INFO) << "Channel: " << d_channel
-               << " , doing acquisition of satellite: " << d_gnss_synchro->System << " " << d_gnss_synchro->PRN
-               << " ,sample stamp: " << d_sample_counter << ", threshold: "
-               << d_threshold << ", doppler_max: " << acq_parameters.doppler_max
-               << ", doppler_step: " << d_doppler_step
-               // no CFAR algorithm in the FPGA
-               << ", use_CFAR_algorithm_flag: false";
-
-    uint64_t initial_sample;
-
-    acquisition_fpga->configure_acquisition();
-    acquisition_fpga->set_doppler_sweep(d_num_doppler_bins);
-    acquisition_fpga->write_local_code();
-    acquisition_fpga->set_block_exp(d_total_block_exp);
-    acquisition_fpga->run_acquisition();
-    acquisition_fpga->read_acquisition_results(&indext, &firstpeak, &secondpeak, &initial_sample, &d_input_power, &d_doppler_index, &total_block_exp);
-
-    if (total_block_exp > d_total_block_exp)
-        {
-            // if the attenuation factor of the FPGA FFT-IFFT is smaller than the reference attenuation factor then we need to update the reference attenuation factor
-            std::cout << "changing blk exp..... d_total_block_exp = " << d_total_block_exp << " total_block_exp = " << total_block_exp << " chan = " << d_channel << std::endl;
-            d_total_block_exp = total_block_exp;
-        }
-
-    doppler = -static_cast<int32_t>(acq_parameters.doppler_max) + d_doppler_step * (d_doppler_index - 1);
-
-    if (secondpeak > 0)
-        {
-            d_test_statistics = firstpeak / secondpeak;
         }
     else
         {
-            d_test_statistics = 0.0;
-        }
-
-    d_gnss_synchro->Acq_doppler_hz = static_cast<double>(doppler);
-    d_sample_counter = initial_sample;
-
-    if (d_select_queue_Fpga == 0)
-        {
-            if (d_downsampling_factor > 1)
-                {
-                    d_gnss_synchro->Acq_delay_samples = static_cast<double>(d_downsampling_factor * (indext));
-                    d_gnss_synchro->Acq_samplestamp_samples = d_downsampling_factor * d_sample_counter - 44;  //33; //41; //+ 81*0.5; // delay due to the downsampling filter in the acquisition
-                }
-            else
-                {
-                    d_gnss_synchro->Acq_delay_samples = static_cast<double>(indext);
-                    d_gnss_synchro->Acq_samplestamp_samples = d_sample_counter;  // delay due to the downsampling filter in the acquisition
-                }
-        }
-    else
-        {
-            d_gnss_synchro->Acq_delay_samples = static_cast<double>(indext);
-            d_gnss_synchro->Acq_samplestamp_samples = d_sample_counter;  // delay due to the downsampling filter in the acquisition
-        }
-
-    if (d_test_statistics > d_threshold)
-        {
-            d_active = false;
-            send_positive_acquisition();
-            d_state = 0;  // Positive acquisition
->>>>>>> d4a96179
-        }
-    else
-        {
             if (d_test_statistics > d_threshold)
                 {
                     d_doppler_center_step_two = static_cast<float>(d_gnss_synchro->Acq_doppler_hz);
+                    acquisition_fpga->open_device();
                     acquisition_core(d_num_doppler_bins_step2, d_doppler_step2, d_doppler_center_step_two - static_cast<float>(floor(d_num_doppler_bins_step2 / 2.0)) * d_doppler_step2);
 
                     if (d_test_statistics > d_threshold)
@@ -394,7 +306,6 @@
                     send_negative_acquisition();
                 }
         }
-<<<<<<< HEAD
 
 
     //    if (d_test_statistics > d_threshold)
@@ -417,8 +328,6 @@
     //            d_active = false;
     //            send_negative_acquisition();
     //        }
-=======
->>>>>>> d4a96179
 }
 
 
@@ -431,20 +340,14 @@
     return noutput_items;
 }
 
-<<<<<<< HEAD
-=======
-
->>>>>>> d4a96179
+
 void pcps_acquisition_fpga::reset_acquisition(void)
 {
     // this function triggers a HW reset of the FPGA PL.
     acquisition_fpga->reset_acquisition();
 }
 
-<<<<<<< HEAD
-=======
-
->>>>>>> d4a96179
+
 void pcps_acquisition_fpga::read_fpga_total_scale_factor(uint32_t* total_scale_factor, uint32_t* fw_scale_factor)
 {
     acquisition_fpga->read_fpga_total_scale_factor(total_scale_factor, fw_scale_factor);
