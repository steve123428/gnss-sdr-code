/*!
 * \file dll_pll_veml_tracking.cc
 * \brief Implementation of a code DLL + carrier PLL tracking block.
 * \author Javier Arribas, 2018. jarribas(at)cttc.es
 * \author Antonio Ramos, 2018 antonio.ramosdet(at)gmail.com
 *
 * Code DLL + carrier PLL according to the algorithms described in:
 * [1] K.Borre, D.M.Akos, N.Bertelsen, P.Rinder, and S.H.Jensen,
 * A Software-Defined GPS and Galileo Receiver. A Single-Frequency
 * Approach, Birkhauser, 2007
 *
 * -----------------------------------------------------------------------------
 *
 * GNSS-SDR is a Global Navigation Satellite System software-defined receiver.
 * This file is part of GNSS-SDR.
 *
 * Copyright (C) 2010-2020  (see AUTHORS file for a list of contributors)
 * SPDX-License-Identifier: GPL-3.0-or-later
 *
 * -----------------------------------------------------------------------------
 */

#include "dll_pll_veml_tracking.h"
#include "Beidou_B1I.h"
#include "Beidou_B3I.h"
#include "GPS_L1_CA.h"
#include "GPS_L2C.h"
#include "GPS_L5.h"
#include "Galileo_E1.h"
#include "Galileo_E5a.h"
#include "Galileo_E5b.h"
#include "Galileo_E6.h"
#include "MATH_CONSTANTS.h"
#include "beidou_b1i_signal_replica.h"
#include "beidou_b3i_signal_replica.h"
#include "galileo_e1_signal_replica.h"
#include "galileo_e5_signal_replica.h"
#include "galileo_e6_signal_replica.h"
#include "gnss_satellite.h"
#include "gnss_sdr_create_directory.h"
#include "gnss_sdr_filesystem.h"
#include "gnss_synchro.h"
#include "gps_l2c_signal_replica.h"
#include "gps_l5_signal_replica.h"
#include "gps_sdr_signal_replica.h"
#include "lock_detectors.h"
#include "tracking_discriminators.h"
#include <glog/logging.h>
#include <gnuradio/io_signature.h>   // for io_signature
#include <gnuradio/thread/thread.h>  // for scoped_lock
#include <matio.h>                   // for Mat_VarCreate
#include <pmt/pmt_sugar.h>           // for mp
#include <volk_gnsssdr/volk_gnsssdr.h>
#include <algorithm>  // for fill_n
#include <array>
#include <cmath>      // for fmod, round, floor
#include <exception>  // for exception
#include <iostream>   // for cout, cerr
#include <map>
#include <numeric>
#include <vector>

#if HAS_GENERIC_LAMBDA
#else
#include <boost/bind/bind.hpp>
#endif


dll_pll_veml_tracking_sptr dll_pll_veml_make_tracking(const Dll_Pll_Conf &conf_)
{
    return dll_pll_veml_tracking_sptr(new dll_pll_veml_tracking(conf_));
}


dll_pll_veml_tracking::dll_pll_veml_tracking(const Dll_Pll_Conf &conf_)
    : gr::block("dll_pll_veml_tracking", gr::io_signature::make(1, 1, sizeof(gr_complex)),
          gr::io_signature::make(1, 1, sizeof(Gnss_Synchro))),
      d_trk_parameters(conf_),
      d_acquisition_gnss_synchro(nullptr),
      d_code_chip_rate(0.0),
      d_acq_code_phase_samples(0.0),
      d_acq_carrier_doppler_hz(0.0),
      d_current_correlation_time_s(0.0),
      d_carrier_doppler_hz(0.0),
      d_acc_carrier_phase_rad(0.0),
      d_rem_code_phase_chips(0.0),
      d_T_chip_seconds(0.0),
      d_T_prn_seconds(0.0),
      d_T_prn_samples(0.0),
      d_K_blk_samples(0.0),
      d_carrier_lock_test(1.0),
      d_CN0_SNV_dB_Hz(0.0),
      d_carrier_lock_threshold(d_trk_parameters.carrier_lock_th),
      d_carrier_phase_step_rad(0.0),
      d_carrier_phase_rate_step_rad(0.0),
      d_code_phase_step_chips(0.0),
      d_code_phase_rate_step_chips(0.0),
      d_rem_code_phase_samples(0.0),  // Residual code phase (in chips)
      d_sample_counter(0ULL),
      d_acq_sample_stamp(0ULL),
      d_rem_carr_phase_rad(0.0),  // Residual carrier phase
      d_state(0),                 // initial state: standby
      d_current_prn_length_samples(static_cast<int32_t>(d_trk_parameters.vector_length)),
      d_extend_correlation_symbols_count(0),
      d_cn0_estimation_counter(0),
      d_carrier_lock_fail_counter(0),
      d_code_lock_fail_counter(0),
      d_channel(0),
      d_secondary_code_length(0U),
      d_data_secondary_code_length(0U),
      d_pull_in_transitory(true),
      d_corrected_doppler(false),
      d_interchange_iq(false),
      d_veml(false),
      d_cloop(true),
      d_dump(d_trk_parameters.dump),
      d_dump_mat(d_trk_parameters.dump_mat && d_dump),
      d_acc_carrier_phase_initialized(false),
      d_Flag_PLL_180_deg_phase_locked(false)
{
    // prevent telemetry symbols accumulation in output buffers
    this->set_max_noutput_items(1);

    // Telemetry bit synchronization message port input
    this->message_port_register_out(pmt::mp("events"));
    this->set_relative_rate(1.0 / static_cast<double>(d_trk_parameters.vector_length));

    // Telemetry message port input
    this->message_port_register_in(pmt::mp("telemetry_to_trk"));
    this->set_msg_handler(
        pmt::mp("telemetry_to_trk"),
#if HAS_GENERIC_LAMBDA
        [this](auto &&PH1) { msg_handler_telemetry_to_trk(PH1); });
#else
#if USE_BOOST_BIND_PLACEHOLDERS
        boost::bind(&dll_pll_veml_tracking::msg_handler_telemetry_to_trk, this, boost::placeholders::_1));
#else
        boost::bind(&dll_pll_veml_tracking::msg_handler_telemetry_to_trk, this, _1));
#endif
#endif

    // initialize internal vars
    d_dll_filt_history.set_capacity(1000);
    d_signal_type = std::string(d_trk_parameters.signal);

    std::map<std::string, std::string> map_signal_pretty_name;
    map_signal_pretty_name["1C"] = "L1 C/A";
    map_signal_pretty_name["1B"] = "E1";
    map_signal_pretty_name["1G"] = "L1 C/A";
    map_signal_pretty_name["2S"] = "L2C";
    map_signal_pretty_name["2G"] = "L2 C/A";
    map_signal_pretty_name["5X"] = "E5a";
    map_signal_pretty_name["7X"] = "E5b";
    map_signal_pretty_name["L5"] = "L5";
    map_signal_pretty_name["B1"] = "B1I";
    map_signal_pretty_name["B3"] = "B3I";
    map_signal_pretty_name["E6"] = "E6";

    d_signal_pretty_name = map_signal_pretty_name[d_signal_type];

    if (d_trk_parameters.system == 'G')
        {
            d_systemName = "GPS";
            if (d_signal_type == "1C")
                {
                    d_signal_carrier_freq = GPS_L1_FREQ_HZ;
                    d_code_period = GPS_L1_CA_CODE_PERIOD_S;
                    d_code_chip_rate = GPS_L1_CA_CODE_RATE_CPS;
                    d_correlation_length_ms = 1;
                    d_code_samples_per_chip = 1;
                    d_code_length_chips = static_cast<int32_t>(GPS_L1_CA_CODE_LENGTH_CHIPS);
                    // GPS L1 C/A does not have pilot component nor secondary code
                    d_secondary = false;
                    d_trk_parameters.track_pilot = false;
                    d_trk_parameters.slope = 1.0;
                    d_trk_parameters.spc = d_trk_parameters.early_late_space_chips;
                    d_trk_parameters.y_intercept = 1.0;
                    // symbol integration: 20 trk symbols (20 ms) = 1 tlm bit
                    // set the bit transition pattern in secondary code to obtain bit synchronization
                    d_secondary_code_length = static_cast<uint32_t>(GPS_CA_PREAMBLE_LENGTH_SYMBOLS);
                    d_secondary_code_string = GPS_CA_PREAMBLE_SYMBOLS_STR;
                    d_symbols_per_bit = GPS_CA_TELEMETRY_SYMBOLS_PER_BIT;
                }
            else if (d_signal_type == "2S")
                {
                    d_signal_carrier_freq = GPS_L2_FREQ_HZ;
                    d_code_period = GPS_L2_M_PERIOD_S;
                    d_code_chip_rate = GPS_L2_M_CODE_RATE_CPS;
                    d_code_length_chips = static_cast<int32_t>(GPS_L2_M_CODE_LENGTH_CHIPS);
                    // GPS L2C has 1 trk symbol (20 ms) per tlm bit, no symbol integration required
                    d_symbols_per_bit = GPS_L2_SAMPLES_PER_SYMBOL;
                    d_correlation_length_ms = 20;
                    d_code_samples_per_chip = 1;
                    // GPS L2 does not have pilot component nor secondary code
                    d_secondary = false;
                    d_trk_parameters.track_pilot = false;
                    d_trk_parameters.slope = 1.0;
                    d_trk_parameters.spc = d_trk_parameters.early_late_space_chips;
                    d_trk_parameters.y_intercept = 1.0;
                }
            else if (d_signal_type == "L5")
                {
                    d_signal_carrier_freq = GPS_L5_FREQ_HZ;
                    d_code_period = GPS_L5I_PERIOD_S;
                    d_code_chip_rate = GPS_L5I_CODE_RATE_CPS;
                    // symbol integration: 10 trk symbols (10 ms) = 1 tlm bit
                    d_symbols_per_bit = GPS_L5_SAMPLES_PER_SYMBOL;
                    d_correlation_length_ms = 1;
                    d_code_samples_per_chip = 1;
                    d_code_length_chips = static_cast<int32_t>(GPS_L5I_CODE_LENGTH_CHIPS);
                    d_secondary = true;
                    d_trk_parameters.slope = 1.0;
                    d_trk_parameters.spc = d_trk_parameters.early_late_space_chips;
                    d_trk_parameters.y_intercept = 1.0;
                    if (d_trk_parameters.track_pilot)
                        {
                            // synchronize pilot secondary code
                            d_secondary_code_length = static_cast<uint32_t>(GPS_L5Q_NH_CODE_LENGTH);
                            d_secondary_code_string = GPS_L5Q_NH_CODE_STR;
                            // remove data secondary code
                            // remove Neuman-Hofman Code (see IS-GPS-705D)
                            d_data_secondary_code_length = static_cast<uint32_t>(GPS_L5I_NH_CODE_LENGTH);
                            d_data_secondary_code_string = GPS_L5I_NH_CODE_STR;
                            d_signal_pretty_name = d_signal_pretty_name + "Q";
                        }
                    else
                        {
                            // synchronize and remove data secondary code
                            // remove Neuman-Hofman Code (see IS-GPS-705D)
                            d_secondary_code_length = static_cast<uint32_t>(GPS_L5I_NH_CODE_LENGTH);
                            d_secondary_code_string = GPS_L5I_NH_CODE_STR;
                            d_signal_pretty_name = d_signal_pretty_name + "I";
                            d_interchange_iq = true;
                        }
                }
            else
                {
                    LOG(WARNING) << "Invalid Signal argument when instantiating tracking blocks";
                    std::cerr << "Invalid Signal argument when instantiating tracking blocks\n";
                    d_correlation_length_ms = 1;
                    d_secondary = false;
                    d_signal_carrier_freq = 0.0;
                    d_code_period = 0.0;
                    d_code_length_chips = 0;
                    d_code_samples_per_chip = 0U;
                    d_symbols_per_bit = 0;
                }
        }
    else if (d_trk_parameters.system == 'E')
        {
            d_systemName = "Galileo";
            if (d_signal_type == "1B")
                {
                    d_signal_carrier_freq = GALILEO_E1_FREQ_HZ;
                    d_code_period = GALILEO_E1_CODE_PERIOD_S;
                    d_code_chip_rate = GALILEO_E1_CODE_CHIP_RATE_CPS;
                    d_code_length_chips = static_cast<int32_t>(GALILEO_E1_B_CODE_LENGTH_CHIPS);
                    // Galileo E1b has 1 trk symbol (4 ms) per tlm bit, no symbol integration required
                    d_symbols_per_bit = 1;
                    d_correlation_length_ms = 4;
                    d_code_samples_per_chip = 2;  // CBOC disabled: 2 samples per chip. CBOC enabled: 12 samples per chip
                    d_veml = true;
                    d_trk_parameters.spc = d_trk_parameters.early_late_space_chips;
                    d_trk_parameters.slope = static_cast<float>(-CalculateSlopeAbs(&SinBocCorrelationFunction<1, 1>, d_trk_parameters.spc));
                    d_trk_parameters.y_intercept = static_cast<float>(GetYInterceptAbs(&SinBocCorrelationFunction<1, 1>, d_trk_parameters.spc));
                    if (d_trk_parameters.track_pilot)
                        {
                            d_secondary = true;
                            d_secondary_code_length = static_cast<uint32_t>(GALILEO_E1_C_SECONDARY_CODE_LENGTH);
                            d_secondary_code_string = GALILEO_E1_C_SECONDARY_CODE;
                            d_signal_pretty_name = d_signal_pretty_name + "C";
                        }
                    else
                        {
                            d_secondary = false;
                            d_signal_pretty_name = d_signal_pretty_name + "B";
                        }
                    // Note that E1-B and E1-C are in anti-phase, NOT IN QUADRATURE. See Galileo ICD.
                }
            else if (d_signal_type == "5X")
                {
                    d_signal_carrier_freq = GALILEO_E5A_FREQ_HZ;
                    d_code_period = GALILEO_E5A_CODE_PERIOD_S;
                    d_code_chip_rate = GALILEO_E5A_CODE_CHIP_RATE_CPS;
                    d_symbols_per_bit = 20;
                    d_correlation_length_ms = 1;
                    d_code_samples_per_chip = 1;
                    d_code_length_chips = static_cast<int32_t>(GALILEO_E5A_CODE_LENGTH_CHIPS);
                    d_secondary = true;
                    d_trk_parameters.slope = 1.0;
                    d_trk_parameters.spc = d_trk_parameters.early_late_space_chips;
                    d_trk_parameters.y_intercept = 1.0;
                    if (d_trk_parameters.track_pilot)
                        {
                            // synchronize pilot secondary code
                            d_secondary_code_length = static_cast<uint32_t>(GALILEO_E5A_Q_SECONDARY_CODE_LENGTH);
                            d_signal_pretty_name = d_signal_pretty_name + "Q";
                            // remove data secondary code
                            d_data_secondary_code_length = static_cast<uint32_t>(GALILEO_E5A_I_SECONDARY_CODE_LENGTH);
                            d_data_secondary_code_string = GALILEO_E5A_I_SECONDARY_CODE;
                        }
                    else
                        {
                            // synchronize and remove data secondary code
                            d_secondary_code_length = static_cast<uint32_t>(GALILEO_E5A_I_SECONDARY_CODE_LENGTH);
                            d_secondary_code_string = GALILEO_E5A_I_SECONDARY_CODE;
                            d_signal_pretty_name = d_signal_pretty_name + "I";
                            d_interchange_iq = true;
                        }
                }
            else if (d_signal_type == "7X")
                {
                    d_signal_carrier_freq = GALILEO_E5B_FREQ_HZ;
                    d_code_period = GALILEO_E5B_CODE_PERIOD_S;
                    d_code_chip_rate = GALILEO_E5B_CODE_CHIP_RATE_CPS;
                    d_symbols_per_bit = 4;
                    d_correlation_length_ms = 1;
                    d_code_samples_per_chip = 1;
                    d_code_length_chips = static_cast<int32_t>(GALILEO_E5B_CODE_LENGTH_CHIPS);
                    d_secondary = true;
                    d_trk_parameters.slope = 1.0;
                    d_trk_parameters.spc = d_trk_parameters.early_late_space_chips;
                    d_trk_parameters.y_intercept = 1.0;
                    if (d_trk_parameters.track_pilot)
                        {
                            // synchronize pilot secondary code
                            d_secondary_code_length = static_cast<uint32_t>(GALILEO_E5B_Q_SECONDARY_CODE_LENGTH);
                            d_signal_pretty_name = d_signal_pretty_name + "Q";
                            // remove data secondary code
                            d_data_secondary_code_length = static_cast<uint32_t>(GALILEO_E5B_I_SECONDARY_CODE_LENGTH);
                            d_data_secondary_code_string = GALILEO_E5B_I_SECONDARY_CODE;
                        }
                    else
                        {
                            // synchronize and remove data secondary code
                            d_secondary_code_length = static_cast<uint32_t>(GALILEO_E5B_I_SECONDARY_CODE_LENGTH);
                            d_secondary_code_string = GALILEO_E5B_I_SECONDARY_CODE;
                            d_signal_pretty_name = d_signal_pretty_name + "I";
                            d_interchange_iq = true;
                        }
                }
            else if (d_signal_type == "E6")
                {
                    d_signal_carrier_freq = GALILEO_E6_FREQ_HZ;
                    d_code_period = GALILEO_E6_CODE_PERIOD_S;
                    d_code_chip_rate = GALILEO_E6_B_CODE_CHIP_RATE_CPS;
                    d_symbols_per_bit = 1;
                    d_correlation_length_ms = 1;
                    d_code_samples_per_chip = 1;
                    d_code_length_chips = static_cast<int32_t>(GALILEO_E6_B_CODE_LENGTH_CHIPS);
                    d_trk_parameters.slope = 1.0;
                    d_trk_parameters.spc = d_trk_parameters.early_late_space_chips;
                    d_trk_parameters.y_intercept = 1.0;
                    if (d_trk_parameters.track_pilot)
                        {
                            d_secondary = true;
                            d_signal_pretty_name = d_signal_pretty_name + "C";
                            d_secondary_code_length = static_cast<uint32_t>(GALILEO_E6_C_SECONDARY_CODE_LENGTH_CHIPS);
                        }
                    else
                        {
                            d_secondary = false;
                            d_signal_pretty_name = d_signal_pretty_name + "B";
                        }
                }
            else
                {
                    LOG(WARNING) << "Invalid Signal argument when instantiating tracking blocks";
                    std::cout << "Invalid Signal argument when instantiating tracking blocks\n";
                    d_correlation_length_ms = 1;
                    d_secondary = false;
                    d_signal_carrier_freq = 0.0;
                    d_code_period = 0.0;
                    d_code_length_chips = 0;
                    d_code_samples_per_chip = 0U;
                    d_symbols_per_bit = 0;
                }
        }
    else if (d_trk_parameters.system == 'C')
        {
            d_systemName = "Beidou";
            if (d_signal_type == "B1")
                {
                    // GEO Satellites use different secondary code
                    d_signal_carrier_freq = BEIDOU_B1I_FREQ_HZ;
                    d_code_period = BEIDOU_B1I_CODE_PERIOD_S;
                    d_code_chip_rate = BEIDOU_B1I_CODE_RATE_CPS;
                    d_code_length_chips = static_cast<int32_t>(BEIDOU_B1I_CODE_LENGTH_CHIPS);
                    d_symbols_per_bit = BEIDOU_B1I_TELEMETRY_SYMBOLS_PER_BIT;  // todo: enable after fixing beidou symbol synchronization
                    d_correlation_length_ms = 1;
                    d_code_samples_per_chip = 1;
                    d_secondary = true;
                    d_trk_parameters.track_pilot = false;
                    d_trk_parameters.slope = 1.0;
                    d_trk_parameters.spc = d_trk_parameters.early_late_space_chips;
                    d_trk_parameters.y_intercept = 1.0;
                    // synchronize and remove data secondary code
                    d_secondary_code_length = static_cast<uint32_t>(BEIDOU_B1I_SECONDARY_CODE_LENGTH);
                    d_secondary_code_string = BEIDOU_B1I_SECONDARY_CODE_STR;
                    d_data_secondary_code_length = static_cast<uint32_t>(BEIDOU_B1I_SECONDARY_CODE_LENGTH);
                    d_data_secondary_code_string = BEIDOU_B1I_SECONDARY_CODE_STR;
                }
            else if (d_signal_type == "B3")
                {
                    // GEO Satellites use different secondary code
                    d_signal_carrier_freq = BEIDOU_B3I_FREQ_HZ;
                    d_code_period = BEIDOU_B3I_CODE_PERIOD_S;
                    d_code_chip_rate = BEIDOU_B3I_CODE_RATE_CPS;
                    d_code_length_chips = static_cast<int32_t>(BEIDOU_B3I_CODE_LENGTH_CHIPS);
                    d_symbols_per_bit = BEIDOU_B3I_TELEMETRY_SYMBOLS_PER_BIT;  // todo: enable after fixing beidou symbol synchronization
                    d_correlation_length_ms = 1;
                    d_code_samples_per_chip = 1;
                    d_secondary = false;
                    d_trk_parameters.track_pilot = false;
                    d_trk_parameters.slope = 1.0;
                    d_trk_parameters.spc = d_trk_parameters.early_late_space_chips;
                    d_trk_parameters.y_intercept = 1.0;
                    d_secondary_code_length = static_cast<uint32_t>(BEIDOU_B3I_SECONDARY_CODE_LENGTH);
                    d_secondary_code_string = BEIDOU_B3I_SECONDARY_CODE_STR;
                    d_data_secondary_code_length = static_cast<uint32_t>(BEIDOU_B3I_SECONDARY_CODE_LENGTH);
                    d_data_secondary_code_string = BEIDOU_B3I_SECONDARY_CODE_STR;
                }
            else
                {
                    LOG(WARNING) << "Invalid Signal argument when instantiating tracking blocks";
                    std::cout << "Invalid Signal argument when instantiating tracking blocks\n";
                    d_correlation_length_ms = 1;
                    d_secondary = false;
                    d_signal_carrier_freq = 0.0;
                    d_code_period = 0.0;
                    d_code_length_chips = 0;
                    d_code_samples_per_chip = 0;
                    d_symbols_per_bit = 0;
                }
        }
    else
        {
            LOG(WARNING) << "Invalid System argument when instantiating tracking blocks";
            std::cerr << "Invalid System argument when instantiating tracking blocks\n";
            d_correlation_length_ms = 1;
            d_secondary = false;
            d_signal_carrier_freq = 0.0;
            d_code_period = 0.0;
            d_code_length_chips = 0;
            d_code_samples_per_chip = 0U;
            d_symbols_per_bit = 0;
        }

    // Initial code frequency basis of NCO
    d_code_freq_chips = d_code_chip_rate;

    // Initialize tracking  ==========================================
    d_code_loop_filter = Tracking_loop_filter(static_cast<float>(d_code_period), d_trk_parameters.dll_bw_hz, d_trk_parameters.dll_filter_order, false);
    d_carrier_loop_filter.set_params(d_trk_parameters.fll_bw_hz, d_trk_parameters.pll_bw_hz, d_trk_parameters.pll_filter_order);

    // Initialization of local code replica
    // Get space for a vector with the sinboc(1,1) replica sampled 2x/chip
    d_tracking_code.resize(2 * d_code_length_chips, 0.0);
    // correlator outputs (scalar)
    if (d_veml)
        {
            // Very-Early, Early, Prompt, Late, Very-Late
            d_n_correlator_taps = 5;
        }
    else
        {
            // Early, Prompt, Late
            d_n_correlator_taps = 3;
        }

    d_correlator_outs = volk_gnsssdr::vector<gr_complex>(d_n_correlator_taps);
    d_local_code_shift_chips = volk_gnsssdr::vector<float>(d_n_correlator_taps);
    // map memory pointers of correlator outputs
    if (d_veml)
        {
            d_Very_Early = &d_correlator_outs[0];
            d_Early = &d_correlator_outs[1];
            d_Prompt = &d_correlator_outs[2];
            d_Late = &d_correlator_outs[3];
            d_Very_Late = &d_correlator_outs[4];
            d_local_code_shift_chips[0] = -d_trk_parameters.very_early_late_space_chips * static_cast<float>(d_code_samples_per_chip);
            d_local_code_shift_chips[1] = -d_trk_parameters.early_late_space_chips * static_cast<float>(d_code_samples_per_chip);
            d_local_code_shift_chips[2] = 0.0;
            d_local_code_shift_chips[3] = d_trk_parameters.early_late_space_chips * static_cast<float>(d_code_samples_per_chip);
            d_local_code_shift_chips[4] = d_trk_parameters.very_early_late_space_chips * static_cast<float>(d_code_samples_per_chip);
            d_prompt_data_shift = &d_local_code_shift_chips[2];
        }
    else
        {
            d_Very_Early = nullptr;
            d_Early = &d_correlator_outs[0];
            d_Prompt = &d_correlator_outs[1];
            d_Late = &d_correlator_outs[2];
            d_Very_Late = nullptr;
            d_local_code_shift_chips[0] = -d_trk_parameters.early_late_space_chips * static_cast<float>(d_code_samples_per_chip);
            d_local_code_shift_chips[1] = 0.0;
            d_local_code_shift_chips[2] = d_trk_parameters.early_late_space_chips * static_cast<float>(d_code_samples_per_chip);
            d_prompt_data_shift = &d_local_code_shift_chips[1];
        }

    d_multicorrelator_cpu.init(static_cast<int>(2 * d_trk_parameters.vector_length), d_n_correlator_taps);

    if (d_trk_parameters.extend_correlation_symbols > 1)
        {
            d_enable_extended_integration = true;
        }
    else
        {
            d_enable_extended_integration = false;
            d_trk_parameters.extend_correlation_symbols = 1;
        }

    // Enable Data component prompt correlator (slave to Pilot prompt) if tracking uses Pilot signal
    if (d_trk_parameters.track_pilot)
        {
            // Extra correlator for the data component
            d_correlator_data_cpu.init(static_cast<int>(2 * d_trk_parameters.vector_length), 1);
            d_correlator_data_cpu.set_high_dynamics_resampler(d_trk_parameters.high_dyn);
            d_data_code.resize(2 * d_code_length_chips, 0.0);
        }

    // --- Initializations ---
    d_Prompt_circular_buffer.set_capacity(d_secondary_code_length);
    d_multicorrelator_cpu.set_high_dynamics_resampler(d_trk_parameters.high_dyn);
<<<<<<< HEAD
    // Initial code frequency basis of NCO
    d_code_freq_chips = d_code_chip_rate;
    // Residual code phase (in chips)
    d_rem_code_phase_samples = 0.0;
    // Residual carrier phase
    d_rem_carr_phase_rad = 0.0;

    // sample synchronization
    //d_sample_counter = 0ULL;
    d_acq_sample_stamp = 0ULL;

    d_current_prn_length_samples = static_cast<int32_t>(d_trk_parameters.vector_length);
    d_current_correlation_time_s = 0.0;
=======
>>>>>>> a2494767

    // CN0 estimation and lock detector buffers
    d_Prompt_buffer = volk_gnsssdr::vector<gr_complex>(d_trk_parameters.cn0_samples);
    d_Prompt_Data = volk_gnsssdr::vector<gr_complex>(1);
    d_cn0_smoother = Exponential_Smoother();
    d_cn0_smoother.set_alpha(d_trk_parameters.cn0_smoother_alpha);

    if (d_code_period > 0.0)
        {
            d_cn0_smoother.set_samples_for_initialization(d_trk_parameters.cn0_smoother_samples / static_cast<int>(d_code_period * 1000.0));
        }

    d_carrier_lock_test_smoother = Exponential_Smoother();
    d_carrier_lock_test_smoother.set_alpha(d_trk_parameters.carrier_lock_test_smoother_alpha);
    d_carrier_lock_test_smoother.set_min_value(-1.0);
    d_carrier_lock_test_smoother.set_offset(0.0);
    d_carrier_lock_test_smoother.set_samples_for_initialization(d_trk_parameters.carrier_lock_test_smoother_samples);

    clear_tracking_vars();

    if (d_trk_parameters.smoother_length > 0)
        {
            d_carr_ph_history.set_capacity(d_trk_parameters.smoother_length * 2);
            d_code_ph_history.set_capacity(d_trk_parameters.smoother_length * 2);
        }
    else
        {
            d_carr_ph_history.set_capacity(1);
            d_code_ph_history.set_capacity(1);
        }

    if (d_dump)
        {
            d_dump_filename = d_trk_parameters.dump_filename;
            std::string dump_path;
            // Get path
            if (d_dump_filename.find_last_of('/') != std::string::npos)
                {
                    std::string dump_filename_ = d_dump_filename.substr(d_dump_filename.find_last_of('/') + 1);
                    dump_path = d_dump_filename.substr(0, d_dump_filename.find_last_of('/'));
                    d_dump_filename = dump_filename_;
                }
            else
                {
                    dump_path = std::string(".");
                }
            if (d_dump_filename.empty())
                {
                    d_dump_filename = "trk_channel_";
                }
            // remove extension if any
            if (d_dump_filename.substr(1).find_last_of('.') != std::string::npos)
                {
                    d_dump_filename = d_dump_filename.substr(0, d_dump_filename.find_last_of('.'));
                }

            d_dump_filename = dump_path + fs::path::preferred_separator + d_dump_filename;
            // create directory
            if (!gnss_sdr_create_directory(dump_path))
                {
                    std::cerr << "GNSS-SDR cannot create dump files for the tracking block. Wrong permissions?\n";
                    d_dump = false;
                }
        }
<<<<<<< HEAD
    d_corrected_doppler = false;
    d_acc_carrier_phase_initialized = false;

    d_last_timetag_samplecounter = 0;
    d_timetag_waiting = false;
    set_tag_propagation_policy(TPP_DONT);  //no tag propagation, the time tag will be adjusted and regenerated in work()
=======
>>>>>>> a2494767
}


void dll_pll_veml_tracking::forecast(int noutput_items,
    gr_vector_int &ninput_items_required)
{
    if (noutput_items != 0)
        {
            ninput_items_required[0] = static_cast<int32_t>(d_trk_parameters.vector_length) * 2;
        }
}


void dll_pll_veml_tracking::msg_handler_telemetry_to_trk(const pmt::pmt_t &msg)
{
    try
        {
            if (pmt::any_ref(msg).type().hash_code() == int_type_hash_code)
                {
                    const int tlm_event = boost::any_cast<int>(pmt::any_ref(msg));
                    if (tlm_event == 1)
                        {
                            DLOG(INFO) << "Telemetry fault received in ch " << this->d_channel;
                            gr::thread::scoped_lock lock(d_setlock);
                            d_carrier_lock_fail_counter = 200000;  // force loss-of-lock condition
                        }
                }
        }
    catch (const boost::bad_any_cast &e)
        {
            LOG(WARNING) << "msg_handler_telemetry_to_trk Bad any_cast: " << e.what();
        }
    catch (std::exception &ex)
        {
            LOG(WARNING) << "msg_handler_telemetry_to_trk Bad any_cast: " << ex.what();
        }
}


void dll_pll_veml_tracking::start_tracking()
{
    gr::thread::scoped_lock l(d_setlock);
    // correct the code phase according to the delay between acq and trk
    d_acq_code_phase_samples = d_acquisition_gnss_synchro->Acq_delay_samples;
    d_acq_carrier_doppler_hz = d_acquisition_gnss_synchro->Acq_doppler_hz;
    d_acq_sample_stamp = d_acquisition_gnss_synchro->Acq_samplestamp_samples;

    d_carrier_doppler_hz = d_acq_carrier_doppler_hz;
    d_carrier_phase_step_rad = TWO_PI * d_carrier_doppler_hz / d_trk_parameters.fs_in;
    d_carrier_phase_rate_step_rad = 0.0;
    d_carr_ph_history.clear();
    d_code_ph_history.clear();
    std::array<char, 3> Signal_{};
    Signal_[0] = d_acquisition_gnss_synchro->Signal[0];
    Signal_[1] = d_acquisition_gnss_synchro->Signal[1];
    Signal_[2] = d_acquisition_gnss_synchro->Signal[2];

    if (d_systemName == "GPS" and d_signal_type == "1C")
        {
            gps_l1_ca_code_gen_float(d_tracking_code, d_acquisition_gnss_synchro->PRN, 0);
        }
    else if (d_systemName == "GPS" and d_signal_type == "2S")
        {
            gps_l2c_m_code_gen_float(d_tracking_code, d_acquisition_gnss_synchro->PRN);
        }
    else if (d_systemName == "GPS" and d_signal_type == "L5")
        {
            if (d_trk_parameters.track_pilot)
                {
                    gps_l5q_code_gen_float(d_tracking_code, d_acquisition_gnss_synchro->PRN);
                    gps_l5i_code_gen_float(d_data_code, d_acquisition_gnss_synchro->PRN);
                    d_Prompt_Data[0] = gr_complex(0.0, 0.0);
                    d_correlator_data_cpu.set_local_code_and_taps(d_code_length_chips, d_data_code.data(), d_prompt_data_shift);
                }
            else
                {
                    gps_l5i_code_gen_float(d_tracking_code, d_acquisition_gnss_synchro->PRN);
                }
        }
    else if (d_systemName == "Galileo" and d_signal_type == "1B")
        {
            if (d_trk_parameters.track_pilot)
                {
                    const std::array<char, 3> pilot_signal = {{'1', 'C', '\0'}};
                    galileo_e1_code_gen_sinboc11_float(d_tracking_code, pilot_signal, d_acquisition_gnss_synchro->PRN);
                    galileo_e1_code_gen_sinboc11_float(d_data_code, Signal_, d_acquisition_gnss_synchro->PRN);
                    d_Prompt_Data[0] = gr_complex(0.0, 0.0);
                    d_correlator_data_cpu.set_local_code_and_taps(d_code_samples_per_chip * d_code_length_chips, d_data_code.data(), d_prompt_data_shift);
                }
            else
                {
                    galileo_e1_code_gen_sinboc11_float(d_tracking_code, Signal_, d_acquisition_gnss_synchro->PRN);
                }
        }
    else if (d_systemName == "Galileo" and d_signal_type == "5X")
        {
            volk_gnsssdr::vector<gr_complex> aux_code(d_code_length_chips);
            const std::array<char, 3> signal_type_ = {{'5', 'X', '\0'}};
            galileo_e5_a_code_gen_complex_primary(aux_code, d_acquisition_gnss_synchro->PRN, signal_type_);
            if (d_trk_parameters.track_pilot)
                {
                    d_secondary_code_string = GALILEO_E5A_Q_SECONDARY_CODE[d_acquisition_gnss_synchro->PRN - 1];
                    for (int32_t i = 0; i < d_code_length_chips; i++)
                        {
                            d_tracking_code[i] = aux_code[i].imag();
                            d_data_code[i] = aux_code[i].real();  // the same because it is generated the full signal (E5aI + E5aQ)
                        }
                    d_Prompt_Data[0] = gr_complex(0.0, 0.0);
                    d_correlator_data_cpu.set_local_code_and_taps(d_code_length_chips, d_data_code.data(), d_prompt_data_shift);
                }
            else
                {
                    for (int32_t i = 0; i < d_code_length_chips; i++)
                        {
                            d_tracking_code[i] = aux_code[i].real();
                        }
                }
        }
    else if (d_systemName == "Galileo" and d_signal_type == "7X")
        {
            volk_gnsssdr::vector<gr_complex> aux_code(d_code_length_chips);
            const std::array<char, 3> signal_type_ = {{'7', 'X', '\0'}};
            galileo_e5_b_code_gen_complex_primary(aux_code, d_acquisition_gnss_synchro->PRN, signal_type_);
            if (d_trk_parameters.track_pilot)
                {
                    d_secondary_code_string = GALILEO_E5B_Q_SECONDARY_CODE[d_acquisition_gnss_synchro->PRN - 1];
                    for (int32_t i = 0; i < d_code_length_chips; i++)
                        {
                            d_tracking_code[i] = aux_code[i].imag();
                            d_data_code[i] = aux_code[i].real();  // the same because it is generated the full signal (E5bI + E5bsQ)
                        }
                    d_Prompt_Data[0] = gr_complex(0.0, 0.0);
                    d_correlator_data_cpu.set_local_code_and_taps(d_code_length_chips, d_data_code.data(), d_prompt_data_shift);
                }
            else
                {
                    for (int32_t i = 0; i < d_code_length_chips; i++)
                        {
                            d_tracking_code[i] = aux_code[i].real();
                        }
                }
        }
    else if (d_systemName == "Galileo" and d_signal_type == "E6")
        {
            if (d_trk_parameters.track_pilot)
                {
                    d_secondary_code_string = galileo_e6_c_secondary_code(d_acquisition_gnss_synchro->PRN);
                    galileo_e6_b_code_gen_float_primary(d_data_code, d_acquisition_gnss_synchro->PRN);
                    galileo_e6_c_code_gen_float_primary(d_tracking_code, d_acquisition_gnss_synchro->PRN);
                    d_Prompt_Data[0] = gr_complex(0.0, 0.0);
                    d_correlator_data_cpu.set_local_code_and_taps(d_code_samples_per_chip * d_code_length_chips, d_data_code.data(), d_prompt_data_shift);
                }
            else
                {
                    galileo_e6_b_code_gen_float_primary(d_tracking_code, d_acquisition_gnss_synchro->PRN);
                }
        }
    else if (d_systemName == "Beidou" and d_signal_type == "B1")
        {
            beidou_b1i_code_gen_float(d_tracking_code, d_acquisition_gnss_synchro->PRN, 0);
            // GEO Satellites use different secondary code
            if (d_acquisition_gnss_synchro->PRN > 0 and d_acquisition_gnss_synchro->PRN < 6)
                {
                    d_symbols_per_bit = BEIDOU_B1I_GEO_TELEMETRY_SYMBOLS_PER_BIT;  // todo: enable after fixing beidou symbol synchronization
                    d_correlation_length_ms = 1;
                    d_code_samples_per_chip = 1;
                    d_secondary = false;
                    d_trk_parameters.track_pilot = false;
                    // set the preamble in the secondary code acquisition
                    d_secondary_code_length = static_cast<uint32_t>(BEIDOU_B1I_GEO_PREAMBLE_LENGTH_SYMBOLS);
                    d_secondary_code_string = BEIDOU_B1I_GEO_PREAMBLE_SYMBOLS_STR;
                    d_data_secondary_code_length = 0;
                    d_Prompt_circular_buffer.set_capacity(d_secondary_code_length);
                }
            else
                {
                    d_symbols_per_bit = BEIDOU_B1I_TELEMETRY_SYMBOLS_PER_BIT;  // todo: enable after fixing beidou symbol synchronization
                    d_correlation_length_ms = 1;
                    d_code_samples_per_chip = 1;
                    d_secondary = true;
                    d_trk_parameters.track_pilot = false;
                    // synchronize and remove data secondary code
                    d_secondary_code_length = static_cast<uint32_t>(BEIDOU_B1I_SECONDARY_CODE_LENGTH);
                    d_secondary_code_string = BEIDOU_B1I_SECONDARY_CODE_STR;
                    d_data_secondary_code_length = static_cast<uint32_t>(BEIDOU_B1I_SECONDARY_CODE_LENGTH);
                    d_data_secondary_code_string = BEIDOU_B1I_SECONDARY_CODE_STR;
                    d_Prompt_circular_buffer.set_capacity(d_secondary_code_length);
                }
        }

    else if (d_systemName == "Beidou" and d_signal_type == "B3")
        {
            beidou_b3i_code_gen_float(d_tracking_code, d_acquisition_gnss_synchro->PRN, 0);
            // Update secondary code settings for geo satellites
            if (d_acquisition_gnss_synchro->PRN > 0 and d_acquisition_gnss_synchro->PRN < 6)
                {
                    d_symbols_per_bit = BEIDOU_B3I_GEO_TELEMETRY_SYMBOLS_PER_BIT;  // todo: enable after fixing beidou symbol synchronization
                    d_correlation_length_ms = 1;
                    d_code_samples_per_chip = 1;
                    d_secondary = false;
                    d_trk_parameters.track_pilot = false;
                    // set the preamble in the secondary code acquisition
                    d_secondary_code_length = static_cast<uint32_t>(BEIDOU_B3I_GEO_PREAMBLE_LENGTH_SYMBOLS);
                    d_secondary_code_string = BEIDOU_B3I_GEO_PREAMBLE_SYMBOLS_STR;
                    d_data_secondary_code_length = 0;
                    d_Prompt_circular_buffer.set_capacity(d_secondary_code_length);
                }
            else
                {
                    d_symbols_per_bit = BEIDOU_B3I_TELEMETRY_SYMBOLS_PER_BIT;  // todo: enable after fixing beidou symbol synchronization
                    d_correlation_length_ms = 1;
                    d_code_samples_per_chip = 1;
                    d_secondary = true;
                    d_trk_parameters.track_pilot = false;
                    // synchronize and remove data secondary code
                    d_secondary_code_length = static_cast<uint32_t>(BEIDOU_B3I_SECONDARY_CODE_LENGTH);
                    d_secondary_code_string = BEIDOU_B3I_SECONDARY_CODE_STR;
                    d_data_secondary_code_length = static_cast<uint32_t>(BEIDOU_B3I_SECONDARY_CODE_LENGTH);
                    d_data_secondary_code_string = BEIDOU_B3I_SECONDARY_CODE_STR;
                    d_Prompt_circular_buffer.set_capacity(d_secondary_code_length);
                }
        }

    d_multicorrelator_cpu.set_local_code_and_taps(d_code_samples_per_chip * d_code_length_chips, d_tracking_code.data(), d_local_code_shift_chips.data());
    std::fill_n(d_correlator_outs.begin(), d_n_correlator_taps, gr_complex(0.0, 0.0));

    d_carrier_lock_fail_counter = 0;
    d_code_lock_fail_counter = 0;
    d_rem_code_phase_samples = 0.0;
    d_rem_carr_phase_rad = 0.0;
    d_rem_code_phase_chips = 0.0;
    d_acc_carrier_phase_rad = 0.0;
    d_cn0_estimation_counter = 0;
    d_carrier_lock_test = 1.0;
    d_CN0_SNV_dB_Hz = 0.0;

    if (d_veml)
        {
            d_local_code_shift_chips[0] = -d_trk_parameters.very_early_late_space_chips * static_cast<float>(d_code_samples_per_chip);
            d_local_code_shift_chips[1] = -d_trk_parameters.early_late_space_chips * static_cast<float>(d_code_samples_per_chip);
            d_local_code_shift_chips[3] = d_trk_parameters.early_late_space_chips * static_cast<float>(d_code_samples_per_chip);
            d_local_code_shift_chips[4] = d_trk_parameters.very_early_late_space_chips * static_cast<float>(d_code_samples_per_chip);
        }
    else
        {
            d_local_code_shift_chips[0] = -d_trk_parameters.early_late_space_chips * static_cast<float>(d_code_samples_per_chip);
            d_local_code_shift_chips[2] = d_trk_parameters.early_late_space_chips * static_cast<float>(d_code_samples_per_chip);
        }

    d_current_correlation_time_s = d_code_period;

    // Initialize tracking  ==========================================
    d_carrier_loop_filter.set_params(d_trk_parameters.fll_bw_hz, d_trk_parameters.pll_bw_hz, d_trk_parameters.pll_filter_order);
    d_code_loop_filter.set_noise_bandwidth(d_trk_parameters.dll_bw_hz);
    d_code_loop_filter.set_update_interval(static_cast<float>(d_code_period));
    // DLL/PLL filter initialization
    d_carrier_loop_filter.initialize(static_cast<float>(d_acq_carrier_doppler_hz));  // initialize the carrier filter
    d_code_loop_filter.initialize();                                                 // initialize the code filter

    // DEBUG OUTPUT
    std::cout << "Tracking of " << d_systemName << " " << d_signal_pretty_name << " signal started on channel " << d_channel << " for satellite " << Gnss_Satellite(d_systemName, d_acquisition_gnss_synchro->PRN) << '\n';
    DLOG(INFO) << "Starting tracking of satellite " << Gnss_Satellite(d_systemName, d_acquisition_gnss_synchro->PRN) << " on channel " << d_channel;

    // enable tracking pull-in
    d_state = 1;
    d_cloop = true;
    d_pull_in_transitory = true;
    d_Prompt_circular_buffer.clear();
    d_corrected_doppler = false;
    d_acc_carrier_phase_initialized = false;
}


dll_pll_veml_tracking::~dll_pll_veml_tracking()
{
    if (d_dump_file.is_open())
        {
            try
                {
                    d_dump_file.close();
                }
            catch (const std::exception &ex)
                {
                    LOG(WARNING) << "Exception in Tracking block destructor: " << ex.what();
                }
        }
    if (d_dump_mat)
        {
            try
                {
                    save_matfile();
                }
            catch (const std::exception &ex)
                {
                    LOG(WARNING) << "Error saving the .mat file: " << ex.what();
                }
        }
    try
        {
            if (d_trk_parameters.track_pilot)
                {
                    d_correlator_data_cpu.free();
                }
            d_multicorrelator_cpu.free();
        }
    catch (const std::exception &ex)
        {
            LOG(WARNING) << "Exception in Tracking block destructor: " << ex.what();
        }
}


bool dll_pll_veml_tracking::acquire_secondary()
{
    // ******* preamble correlation ********
    int32_t corr_value = 0;
    for (uint32_t i = 0; i < d_secondary_code_length; i++)
        {
            if (d_Prompt_circular_buffer[i].real() < 0.0)  // symbols clipping
                {
                    if (d_secondary_code_string[i] == '0')
                        {
                            corr_value++;
                        }
                    else
                        {
                            corr_value--;
                        }
                }
            else
                {
                    if (d_secondary_code_string[i] == '0')
                        {
                            corr_value--;
                        }
                    else
                        {
                            corr_value++;
                        }
                }
        }

    if (abs(corr_value) == static_cast<int32_t>(d_secondary_code_length))
        {
            if (corr_value < 0)
                {
                    d_Flag_PLL_180_deg_phase_locked = true;
                }
            else
                {
                    d_Flag_PLL_180_deg_phase_locked = false;
                }
            return true;
        }

    return false;
}


bool dll_pll_veml_tracking::cn0_and_tracking_lock_status(double coh_integration_time_s)
{
    // ####### CN0 ESTIMATION AND LOCK DETECTORS ######
    if (d_cn0_estimation_counter < d_trk_parameters.cn0_samples)
        {
            // fill buffer with prompt correlator output values
            d_Prompt_buffer[d_cn0_estimation_counter] = d_P_accu;
            d_cn0_estimation_counter++;
            return true;
        }

    d_Prompt_buffer[d_cn0_estimation_counter % d_trk_parameters.cn0_samples] = d_P_accu;
    d_cn0_estimation_counter++;
    // Code lock indicator
    const float d_CN0_SNV_dB_Hz_raw = cn0_m2m4_estimator(d_Prompt_buffer.data(), d_trk_parameters.cn0_samples, static_cast<float>(coh_integration_time_s));
    d_CN0_SNV_dB_Hz = d_cn0_smoother.smooth(d_CN0_SNV_dB_Hz_raw);
    // Carrier lock indicator
    d_carrier_lock_test = d_carrier_lock_test_smoother.smooth(carrier_lock_detector(d_Prompt_buffer.data(), 1));
    // Loss of lock detection
    if (!d_pull_in_transitory)
        {
            if (d_carrier_lock_test < d_carrier_lock_threshold)
                {
                    d_carrier_lock_fail_counter++;
                }
            else
                {
                    if (d_carrier_lock_fail_counter > 0)
                        {
                            d_carrier_lock_fail_counter--;
                        }
                }

            if (d_CN0_SNV_dB_Hz < d_trk_parameters.cn0_min)
                {
                    d_code_lock_fail_counter++;
                }
            else
                {
                    if (d_code_lock_fail_counter > 0)
                        {
                            d_code_lock_fail_counter--;
                        }
                }
        }
    if (d_carrier_lock_fail_counter > d_trk_parameters.max_carrier_lock_fail or d_code_lock_fail_counter > d_trk_parameters.max_code_lock_fail)
        {
            std::cout << "Loss of lock in channel " << d_channel << "!\n";
            LOG(INFO) << "Loss of lock in channel " << d_channel
                      << " (carrier_lock_fail_counter:" << d_carrier_lock_fail_counter
                      << " code_lock_fail_counter : " << d_code_lock_fail_counter << ")";
            this->message_port_pub(pmt::mp("events"), pmt::from_long(3));  // 3 -> loss of lock
            d_carrier_lock_fail_counter = 0;
            d_code_lock_fail_counter = 0;
            return false;
        }
    return true;
}


// correlation requires:
// - updated remnant carrier phase in radians (rem_carr_phase_rad)
// - updated remnant code phase in samples (d_rem_code_phase_samples)
// - d_code_freq_chips
// - d_carrier_doppler_hz
void dll_pll_veml_tracking::do_correlation_step(const gr_complex *input_samples)
{
    // ################# CARRIER WIPEOFF AND CORRELATORS ##############################
    // perform carrier wipe-off and compute Early, Prompt and Late correlation
    d_multicorrelator_cpu.set_input_output_vectors(d_correlator_outs.data(), input_samples);
    d_multicorrelator_cpu.Carrier_wipeoff_multicorrelator_resampler(
        d_rem_carr_phase_rad,
        static_cast<float>(d_carrier_phase_step_rad), static_cast<float>(d_carrier_phase_rate_step_rad),
        static_cast<float>(d_rem_code_phase_chips) * static_cast<float>(d_code_samples_per_chip),
        static_cast<float>(d_code_phase_step_chips) * static_cast<float>(d_code_samples_per_chip),
        static_cast<float>(d_code_phase_rate_step_chips) * static_cast<float>(d_code_samples_per_chip),
        d_trk_parameters.vector_length);

    // DATA CORRELATOR (if tracking tracks the pilot signal)
    if (d_trk_parameters.track_pilot)
        {
            d_correlator_data_cpu.set_input_output_vectors(d_Prompt_Data.data(), input_samples);
            d_correlator_data_cpu.Carrier_wipeoff_multicorrelator_resampler(
                d_rem_carr_phase_rad,
                static_cast<float>(d_carrier_phase_step_rad), static_cast<float>(d_carrier_phase_rate_step_rad),
                static_cast<float>(d_rem_code_phase_chips) * static_cast<float>(d_code_samples_per_chip),
                static_cast<float>(d_code_phase_step_chips) * static_cast<float>(d_code_samples_per_chip),
                static_cast<float>(d_code_phase_rate_step_chips) * static_cast<float>(d_code_samples_per_chip),
                d_trk_parameters.vector_length);
        }
}


void dll_pll_veml_tracking::run_dll_pll()
{
    // ################## PLL ##########################################################
    // PLL discriminator
    if (d_cloop)
        {
            // Costas loop discriminator, insensitive to 180 deg phase transitions
            d_carr_phase_error_hz = pll_cloop_two_quadrant_atan(d_P_accu) / TWO_PI;
        }
    else
        {
            // Secondary code acquired. No symbols transition should be present in the signal
            d_carr_phase_error_hz = pll_four_quadrant_atan(d_P_accu) / TWO_PI;
        }

    if ((d_pull_in_transitory == true and d_trk_parameters.enable_fll_pull_in == true) or d_trk_parameters.enable_fll_steady_state)
        {
            // FLL discriminator
            // d_carr_freq_error_hz = fll_four_quadrant_atan(d_P_accu_old, d_P_accu, 0, d_current_correlation_time_s) / TWO_PI;
            d_carr_freq_error_hz = fll_diff_atan(d_P_accu_old, d_P_accu, 0, d_current_correlation_time_s) / TWO_PI;

            d_P_accu_old = d_P_accu;
            // std::cout << "d_carr_freq_error_hz: " << d_carr_freq_error_hz << '\n';
            // Carrier discriminator filter
            if ((d_pull_in_transitory == true and d_trk_parameters.enable_fll_pull_in == true))
                {
                    // pure FLL, disable PLL
                    d_carr_error_filt_hz = d_carrier_loop_filter.get_carrier_error(static_cast<float>(d_carr_freq_error_hz), 0.0F, static_cast<float>(d_current_correlation_time_s));
                }
            else
                {
                    // FLL-aided PLL
                    d_carr_error_filt_hz = d_carrier_loop_filter.get_carrier_error(static_cast<float>(d_carr_freq_error_hz), static_cast<float>(d_carr_phase_error_hz), static_cast<float>(d_current_correlation_time_s));
                }
        }
    else
        {
            // Carrier discriminator filter
            d_carr_error_filt_hz = d_carrier_loop_filter.get_carrier_error(0, static_cast<float>(d_carr_phase_error_hz), static_cast<float>(d_current_correlation_time_s));
        }

    // New carrier Doppler frequency estimation
    d_carrier_doppler_hz = d_carr_error_filt_hz;

    //    std::cout << "d_carrier_doppler_hz: " << d_carrier_doppler_hz << '\n';
    //    std::cout << "d_CN0_SNV_dB_Hz: " << this->d_CN0_SNV_dB_Hz << '\n';

    // ################## DLL ##########################################################
    // DLL discriminator
    if (d_veml)
        {
            d_code_error_chips = dll_nc_vemlp_normalized(d_VE_accu, d_E_accu, d_L_accu, d_VL_accu);  // [chips/Ti]
        }
    else
        {
            d_code_error_chips = dll_nc_e_minus_l_normalized(d_E_accu, d_L_accu, d_trk_parameters.spc, d_trk_parameters.slope, d_trk_parameters.y_intercept);  // [chips/Ti]
        }
    // Code discriminator filter
    d_code_error_filt_chips = d_code_loop_filter.apply(static_cast<float>(d_code_error_chips));  // [chips/second]
    // New code Doppler frequency estimation
    d_code_freq_chips = d_code_chip_rate - d_code_error_filt_chips;
    if (d_trk_parameters.carrier_aiding)
        {
            d_code_freq_chips += d_carrier_doppler_hz * d_code_chip_rate / d_signal_carrier_freq;
        }

    // Experimental: detect Carrier Doppler vs. Code Doppler incoherence and correct the Carrier Doppler
    if (d_trk_parameters.enable_doppler_correction == true)
        {
            if (d_pull_in_transitory == false and d_corrected_doppler == false)
                {
                    d_dll_filt_history.push_back(static_cast<float>(d_code_error_filt_chips));

                    if (d_dll_filt_history.full())
                        {
                            const float avg_code_error_chips_s = static_cast<float>(std::accumulate(d_dll_filt_history.begin(), d_dll_filt_history.end(), 0.0)) / static_cast<float>(d_dll_filt_history.capacity());
                            if (std::fabs(avg_code_error_chips_s) > 1.0)
                                {
                                    const float carrier_doppler_error_hz = static_cast<float>(d_signal_carrier_freq) * avg_code_error_chips_s / static_cast<float>(d_code_chip_rate);
                                    LOG(INFO) << "Detected and corrected carrier doppler error: " << carrier_doppler_error_hz << " [Hz] on sat " << Gnss_Satellite(d_systemName, d_acquisition_gnss_synchro->PRN);
                                    d_carrier_loop_filter.initialize(static_cast<float>(d_carrier_doppler_hz) - carrier_doppler_error_hz);
                                    d_corrected_doppler = true;
                                }
                            d_dll_filt_history.clear();
                        }
                }
        }
}


void dll_pll_veml_tracking::check_carrier_phase_coherent_initialization()
{
    if (d_acc_carrier_phase_initialized == false)
        {
            d_acc_carrier_phase_rad = -d_rem_carr_phase_rad;
            d_acc_carrier_phase_initialized = true;
        }
}


void dll_pll_veml_tracking::clear_tracking_vars()
{
    std::fill_n(d_correlator_outs.begin(), d_n_correlator_taps, gr_complex(0.0, 0.0));
    if (d_trk_parameters.track_pilot)
        {
            d_Prompt_Data[0] = gr_complex(0.0, 0.0);
            d_P_data_accu = gr_complex(0.0, 0.0);
        }
    d_P_accu_old = gr_complex(0.0, 0.0);
    d_carr_phase_error_hz = 0.0;
    d_carr_freq_error_hz = 0.0;
    d_carr_error_filt_hz = 0.0;
    d_code_error_chips = 0.0;
    d_code_error_filt_chips = 0.0;
    d_current_symbol = 0;
    d_current_data_symbol = 0;
    d_Prompt_circular_buffer.clear();
    d_carrier_phase_rate_step_rad = 0.0;
    d_code_phase_rate_step_chips = 0.0;
    d_carr_ph_history.clear();
    d_code_ph_history.clear();
}


void dll_pll_veml_tracking::update_tracking_vars()
{
    d_T_chip_seconds = 1.0 / d_code_freq_chips;
    d_T_prn_seconds = d_T_chip_seconds * static_cast<double>(d_code_length_chips);

    // ################## CARRIER AND CODE NCO BUFFER ALIGNMENT #######################
    // keep alignment parameters for the next input buffer
    // Compute the next buffer length based in the new period of the PRN sequence and the code phase error estimation
    d_T_prn_samples = d_T_prn_seconds * d_trk_parameters.fs_in;
    d_K_blk_samples = d_T_prn_samples + d_rem_code_phase_samples;
    d_current_prn_length_samples = static_cast<int32_t>(std::floor(d_K_blk_samples));  // round to a discrete number of samples

    // ################### PLL COMMANDS #################################################
    // carrier phase step (NCO phase increment per sample) [rads/sample]
    d_carrier_phase_step_rad = TWO_PI * d_carrier_doppler_hz / d_trk_parameters.fs_in;
    // carrier phase rate step (NCO phase increment rate per sample) [rads/sample^2]
    if (d_trk_parameters.high_dyn)
        {
            d_carr_ph_history.push_back(std::pair<double, double>(d_carrier_phase_step_rad, static_cast<double>(d_current_prn_length_samples)));
            if (d_carr_ph_history.full())
                {
                    double tmp_cp1 = 0.0;
                    double tmp_cp2 = 0.0;
                    double tmp_samples = 0.0;
                    for (unsigned int k = 0; k < d_trk_parameters.smoother_length; k++)
                        {
                            tmp_cp1 += d_carr_ph_history[k].first;
                            tmp_cp2 += d_carr_ph_history[d_trk_parameters.smoother_length * 2 - k - 1].first;
                            tmp_samples += d_carr_ph_history[d_trk_parameters.smoother_length * 2 - k - 1].second;
                        }
                    tmp_cp1 /= static_cast<double>(d_trk_parameters.smoother_length);
                    tmp_cp2 /= static_cast<double>(d_trk_parameters.smoother_length);
                    d_carrier_phase_rate_step_rad = (tmp_cp2 - tmp_cp1) / tmp_samples;
                }
        }
    // std::cout << d_carrier_phase_rate_step_rad * d_trk_parameters.fs_in * d_trk_parameters.fs_in / TWO_PI << '\n';
    // remnant carrier phase to prevent overflow in the code NCO
    d_rem_carr_phase_rad += static_cast<float>(d_carrier_phase_step_rad * static_cast<double>(d_current_prn_length_samples) + 0.5 * d_carrier_phase_rate_step_rad * static_cast<double>(d_current_prn_length_samples) * static_cast<double>(d_current_prn_length_samples));
    d_rem_carr_phase_rad = fmod(d_rem_carr_phase_rad, TWO_PI);

    // carrier phase accumulator
    // double a = d_carrier_phase_step_rad * static_cast<double>(d_current_prn_length_samples);
    // double b = 0.5 * d_carrier_phase_rate_step_rad * static_cast<double>(d_current_prn_length_samples) * static_cast<double>(d_current_prn_length_samples);
    // std::cout << fmod(b, TWO_PI) / fmod(a, TWO_PI) << '\n';
    d_acc_carrier_phase_rad -= (d_carrier_phase_step_rad * static_cast<double>(d_current_prn_length_samples) + 0.5 * d_carrier_phase_rate_step_rad * static_cast<double>(d_current_prn_length_samples) * static_cast<double>(d_current_prn_length_samples));

    // ################### DLL COMMANDS #################################################
    // code phase step (Code resampler phase increment per sample) [chips/sample]
    d_code_phase_step_chips = d_code_freq_chips / d_trk_parameters.fs_in;
    if (d_trk_parameters.high_dyn)
        {
            d_code_ph_history.push_back(std::pair<double, double>(d_code_phase_step_chips, static_cast<double>(d_current_prn_length_samples)));
            if (d_code_ph_history.full())
                {
                    double tmp_cp1 = 0.0;
                    double tmp_cp2 = 0.0;
                    double tmp_samples = 0.0;
                    for (unsigned int k = 0; k < d_trk_parameters.smoother_length; k++)
                        {
                            tmp_cp1 += d_code_ph_history[k].first;
                            tmp_cp2 += d_code_ph_history[d_trk_parameters.smoother_length * 2 - k - 1].first;
                            tmp_samples += d_code_ph_history[d_trk_parameters.smoother_length * 2 - k - 1].second;
                        }
                    tmp_cp1 /= static_cast<double>(d_trk_parameters.smoother_length);
                    tmp_cp2 /= static_cast<double>(d_trk_parameters.smoother_length);
                    d_code_phase_rate_step_chips = (tmp_cp2 - tmp_cp1) / tmp_samples;
                }
        }
    // remnant code phase [chips]
    d_rem_code_phase_samples = d_K_blk_samples - static_cast<double>(d_current_prn_length_samples);  // rounding error < 1 sample
    d_rem_code_phase_chips = d_code_freq_chips * d_rem_code_phase_samples / d_trk_parameters.fs_in;
}


void dll_pll_veml_tracking::save_correlation_results()
{
    if (d_secondary)
        {
            if (d_secondary_code_string[d_current_symbol] == '0')
                {
                    if (d_veml)
                        {
                            d_VE_accu += *d_Very_Early;
                            d_VL_accu += *d_Very_Late;
                        }
                    d_E_accu += *d_Early;
                    d_P_accu += *d_Prompt;
                    d_L_accu += *d_Late;
                }
            else
                {
                    if (d_veml)
                        {
                            d_VE_accu -= *d_Very_Early;
                            d_VL_accu -= *d_Very_Late;
                        }
                    d_E_accu -= *d_Early;
                    d_P_accu -= *d_Prompt;
                    d_L_accu -= *d_Late;
                }
            d_current_symbol++;
            // secondary code roll-up
            d_current_symbol %= d_secondary_code_length;
        }
    else
        {
            if (d_veml)
                {
                    d_VE_accu += *d_Very_Early;
                    d_VL_accu += *d_Very_Late;
                }
            d_E_accu += *d_Early;
            d_P_accu += *d_Prompt;
            d_L_accu += *d_Late;
        }

    // data secondary code roll-up
    if (d_symbols_per_bit > 1)
        {
            if (d_data_secondary_code_length > 0)
                {
                    if (d_trk_parameters.track_pilot)
                        {
                            if (d_data_secondary_code_string[d_current_data_symbol] == '0')
                                {
                                    d_P_data_accu += d_Prompt_Data[0];
                                }
                            else
                                {
                                    d_P_data_accu -= d_Prompt_Data[0];
                                }
                        }
                    else
                        {
                            if (d_data_secondary_code_string[d_current_data_symbol] == '0')
                                {
                                    d_P_data_accu += *d_Prompt;
                                }
                            else
                                {
                                    d_P_data_accu -= *d_Prompt;
                                }
                        }

                    d_current_data_symbol++;
                    // data secondary code roll-up
                    d_current_data_symbol %= d_data_secondary_code_length;
                }
            else
                {
                    if (d_trk_parameters.track_pilot)
                        {
                            d_P_data_accu += d_Prompt_Data[0];
                        }
                    else
                        {
                            d_P_data_accu += *d_Prompt;
                            // std::cout << "s[" << d_current_data_symbol << "]=" << (int)((*d_Prompt).real() > 0) << '\n';
                        }
                    d_current_data_symbol++;
                    d_current_data_symbol %= d_symbols_per_bit;
                }
        }
    else
        {
            if (d_trk_parameters.track_pilot)
                {
                    d_P_data_accu = d_Prompt_Data[0];
                }
            else
                {
                    d_P_data_accu = *d_Prompt;
                }
        }

    if (d_trk_parameters.track_pilot)
        {
            // If tracking pilot, disable Costas loop
            d_cloop = false;
        }
    else
        {
            d_cloop = true;
        }
}


void dll_pll_veml_tracking::log_data()
{
    if (d_dump)
        {
            // Dump results to file
            float prompt_I;
            float prompt_Q;
            float tmp_VE;
            float tmp_E;
            float tmp_P;
            float tmp_L;
            float tmp_VL;
            float tmp_float;
            double tmp_double;
            uint64_t tmp_long_int;
            if (d_trk_parameters.track_pilot)
                {
                    prompt_I = d_Prompt_Data.data()->real();
                    prompt_Q = d_Prompt_Data.data()->imag();
                }
            else
                {
                    prompt_I = d_Prompt->real();
                    prompt_Q = d_Prompt->imag();
                }
            if (d_veml)
                {
                    tmp_VE = std::abs<float>(d_VE_accu);
                    tmp_VL = std::abs<float>(d_VL_accu);
                }
            else
                {
                    tmp_VE = 0.0;
                    tmp_VL = 0.0;
                }
            tmp_E = std::abs<float>(d_E_accu);
            tmp_P = std::abs<float>(d_P_accu);
            tmp_L = std::abs<float>(d_L_accu);

            try
                {
                    // Dump correlators output
                    d_dump_file.write(reinterpret_cast<char *>(&tmp_VE), sizeof(float));
                    d_dump_file.write(reinterpret_cast<char *>(&tmp_E), sizeof(float));
                    d_dump_file.write(reinterpret_cast<char *>(&tmp_P), sizeof(float));
                    d_dump_file.write(reinterpret_cast<char *>(&tmp_L), sizeof(float));
                    d_dump_file.write(reinterpret_cast<char *>(&tmp_VL), sizeof(float));
                    // PROMPT I and Q (to analyze navigation symbols)
                    d_dump_file.write(reinterpret_cast<char *>(&prompt_I), sizeof(float));
                    d_dump_file.write(reinterpret_cast<char *>(&prompt_Q), sizeof(float));
                    // PRN start sample stamp
                    tmp_long_int = this->nitems_read(0) + static_cast<uint64_t>(d_current_prn_length_samples);
                    d_dump_file.write(reinterpret_cast<char *>(&tmp_long_int), sizeof(uint64_t));
                    // accumulated carrier phase
                    tmp_float = static_cast<float>(d_acc_carrier_phase_rad);
                    d_dump_file.write(reinterpret_cast<char *>(&tmp_float), sizeof(float));
                    // carrier and code frequency
                    tmp_float = static_cast<float>(d_carrier_doppler_hz);
                    d_dump_file.write(reinterpret_cast<char *>(&tmp_float), sizeof(float));
                    // carrier phase rate [Hz/s]
                    tmp_float = static_cast<float>(d_carrier_phase_rate_step_rad * d_trk_parameters.fs_in * d_trk_parameters.fs_in / TWO_PI);
                    d_dump_file.write(reinterpret_cast<char *>(&tmp_float), sizeof(float));
                    tmp_float = static_cast<float>(d_code_freq_chips);
                    d_dump_file.write(reinterpret_cast<char *>(&tmp_float), sizeof(float));
                    // code phase rate [chips/s^2]
                    tmp_float = static_cast<float>(d_code_phase_rate_step_chips * d_trk_parameters.fs_in * d_trk_parameters.fs_in);
                    d_dump_file.write(reinterpret_cast<char *>(&tmp_float), sizeof(float));
                    // PLL commands
                    tmp_float = static_cast<float>(d_carr_phase_error_hz);
                    d_dump_file.write(reinterpret_cast<char *>(&tmp_float), sizeof(float));
                    tmp_float = static_cast<float>(d_carr_error_filt_hz);
                    d_dump_file.write(reinterpret_cast<char *>(&tmp_float), sizeof(float));
                    // DLL commands
                    tmp_float = static_cast<float>(d_code_error_chips);
                    d_dump_file.write(reinterpret_cast<char *>(&tmp_float), sizeof(float));
                    tmp_float = static_cast<float>(d_code_error_filt_chips);
                    d_dump_file.write(reinterpret_cast<char *>(&tmp_float), sizeof(float));
                    // CN0 and carrier lock test
                    tmp_float = static_cast<float>(d_CN0_SNV_dB_Hz);
                    d_dump_file.write(reinterpret_cast<char *>(&tmp_float), sizeof(float));
                    tmp_float = static_cast<float>(d_carrier_lock_test);
                    d_dump_file.write(reinterpret_cast<char *>(&tmp_float), sizeof(float));
                    // AUX vars (for debug purposes)
                    tmp_float = static_cast<float>(d_rem_code_phase_samples);
                    d_dump_file.write(reinterpret_cast<char *>(&tmp_float), sizeof(float));
                    tmp_double = static_cast<double>(this->nitems_read(0) + d_current_prn_length_samples);
                    d_dump_file.write(reinterpret_cast<char *>(&tmp_double), sizeof(double));
                    // PRN
                    uint32_t prn_ = d_acquisition_gnss_synchro->PRN;
                    d_dump_file.write(reinterpret_cast<char *>(&prn_), sizeof(uint32_t));
                }
            catch (const std::ifstream::failure &e)
                {
                    LOG(WARNING) << "Exception writing trk dump file " << e.what();
                }
        }
}


int32_t dll_pll_veml_tracking::save_matfile() const
{
    // READ DUMP FILE
    std::ifstream::pos_type size;
    const int32_t number_of_double_vars = 1;
    const int32_t number_of_float_vars = 19;
    const int32_t epoch_size_bytes = sizeof(uint64_t) + sizeof(double) * number_of_double_vars +
                                     sizeof(float) * number_of_float_vars + sizeof(uint32_t);
    std::ifstream dump_file;
    std::string dump_filename_ = d_dump_filename;
    // add channel number to the filename
    dump_filename_.append(std::to_string(d_channel));
    // add extension
    dump_filename_.append(".dat");
    std::cout << "Generating .mat file for " << dump_filename_ << '\n';
    dump_file.exceptions(std::ifstream::failbit | std::ifstream::badbit);
    try
        {
            dump_file.open(dump_filename_.c_str(), std::ios::binary | std::ios::ate);
        }
    catch (const std::ifstream::failure &e)
        {
            std::cerr << "Problem opening dump file:" << e.what() << '\n';
            return 1;
        }
    // count number of epochs and rewind
    int64_t num_epoch = 0;
    if (dump_file.is_open())
        {
            size = dump_file.tellg();
            num_epoch = static_cast<int64_t>(size) / static_cast<int64_t>(epoch_size_bytes);
            dump_file.seekg(0, std::ios::beg);
        }
    else
        {
            return 1;
        }
    auto abs_VE = std::vector<float>(num_epoch);
    auto abs_E = std::vector<float>(num_epoch);
    auto abs_P = std::vector<float>(num_epoch);
    auto abs_L = std::vector<float>(num_epoch);
    auto abs_VL = std::vector<float>(num_epoch);
    auto Prompt_I = std::vector<float>(num_epoch);
    auto Prompt_Q = std::vector<float>(num_epoch);
    auto PRN_start_sample_count = std::vector<uint64_t>(num_epoch);
    auto acc_carrier_phase_rad = std::vector<float>(num_epoch);
    auto carrier_doppler_hz = std::vector<float>(num_epoch);
    auto carrier_doppler_rate_hz = std::vector<float>(num_epoch);
    auto code_freq_chips = std::vector<float>(num_epoch);
    auto code_freq_rate_chips = std::vector<float>(num_epoch);
    auto carr_error_hz = std::vector<float>(num_epoch);
    auto carr_error_filt_hz = std::vector<float>(num_epoch);
    auto code_error_chips = std::vector<float>(num_epoch);
    auto code_error_filt_chips = std::vector<float>(num_epoch);
    auto CN0_SNV_dB_Hz = std::vector<float>(num_epoch);
    auto carrier_lock_test = std::vector<float>(num_epoch);
    auto aux1 = std::vector<float>(num_epoch);
    auto aux2 = std::vector<double>(num_epoch);
    auto PRN = std::vector<uint32_t>(num_epoch);
    try
        {
            if (dump_file.is_open())
                {
                    for (int64_t i = 0; i < num_epoch; i++)
                        {
                            dump_file.read(reinterpret_cast<char *>(&abs_VE[i]), sizeof(float));
                            dump_file.read(reinterpret_cast<char *>(&abs_E[i]), sizeof(float));
                            dump_file.read(reinterpret_cast<char *>(&abs_P[i]), sizeof(float));
                            dump_file.read(reinterpret_cast<char *>(&abs_L[i]), sizeof(float));
                            dump_file.read(reinterpret_cast<char *>(&abs_VL[i]), sizeof(float));
                            dump_file.read(reinterpret_cast<char *>(&Prompt_I[i]), sizeof(float));
                            dump_file.read(reinterpret_cast<char *>(&Prompt_Q[i]), sizeof(float));
                            dump_file.read(reinterpret_cast<char *>(&PRN_start_sample_count[i]), sizeof(uint64_t));
                            dump_file.read(reinterpret_cast<char *>(&acc_carrier_phase_rad[i]), sizeof(float));
                            dump_file.read(reinterpret_cast<char *>(&carrier_doppler_hz[i]), sizeof(float));
                            dump_file.read(reinterpret_cast<char *>(&carrier_doppler_rate_hz[i]), sizeof(float));
                            dump_file.read(reinterpret_cast<char *>(&code_freq_chips[i]), sizeof(float));
                            dump_file.read(reinterpret_cast<char *>(&code_freq_rate_chips[i]), sizeof(float));
                            dump_file.read(reinterpret_cast<char *>(&carr_error_hz[i]), sizeof(float));
                            dump_file.read(reinterpret_cast<char *>(&carr_error_filt_hz[i]), sizeof(float));
                            dump_file.read(reinterpret_cast<char *>(&code_error_chips[i]), sizeof(float));
                            dump_file.read(reinterpret_cast<char *>(&code_error_filt_chips[i]), sizeof(float));
                            dump_file.read(reinterpret_cast<char *>(&CN0_SNV_dB_Hz[i]), sizeof(float));
                            dump_file.read(reinterpret_cast<char *>(&carrier_lock_test[i]), sizeof(float));
                            dump_file.read(reinterpret_cast<char *>(&aux1[i]), sizeof(float));
                            dump_file.read(reinterpret_cast<char *>(&aux2[i]), sizeof(double));
                            dump_file.read(reinterpret_cast<char *>(&PRN[i]), sizeof(uint32_t));
                        }
                }
            dump_file.close();
        }
    catch (const std::ifstream::failure &e)
        {
            std::cerr << "Problem reading dump file:" << e.what() << '\n';
            return 1;
        }

    // WRITE MAT FILE
    mat_t *matfp;
    matvar_t *matvar;
    std::string filename = dump_filename_;
    filename.erase(filename.length() - 4, 4);
    filename.append(".mat");
    matfp = Mat_CreateVer(filename.c_str(), nullptr, MAT_FT_MAT73);
    if (reinterpret_cast<int64_t *>(matfp) != nullptr)
        {
            std::array<size_t, 2> dims{1, static_cast<size_t>(num_epoch)};
            matvar = Mat_VarCreate("abs_VE", MAT_C_SINGLE, MAT_T_SINGLE, 2, dims.data(), abs_VE.data(), 0);
            Mat_VarWrite(matfp, matvar, MAT_COMPRESSION_ZLIB);  // or MAT_COMPRESSION_NONE
            Mat_VarFree(matvar);

            matvar = Mat_VarCreate("abs_E", MAT_C_SINGLE, MAT_T_SINGLE, 2, dims.data(), abs_E.data(), 0);
            Mat_VarWrite(matfp, matvar, MAT_COMPRESSION_ZLIB);  // or MAT_COMPRESSION_NONE
            Mat_VarFree(matvar);

            matvar = Mat_VarCreate("abs_P", MAT_C_SINGLE, MAT_T_SINGLE, 2, dims.data(), abs_P.data(), 0);
            Mat_VarWrite(matfp, matvar, MAT_COMPRESSION_ZLIB);  // or MAT_COMPRESSION_NONE
            Mat_VarFree(matvar);

            matvar = Mat_VarCreate("abs_L", MAT_C_SINGLE, MAT_T_SINGLE, 2, dims.data(), abs_L.data(), 0);
            Mat_VarWrite(matfp, matvar, MAT_COMPRESSION_ZLIB);  // or MAT_COMPRESSION_NONE
            Mat_VarFree(matvar);

            matvar = Mat_VarCreate("abs_VL", MAT_C_SINGLE, MAT_T_SINGLE, 2, dims.data(), abs_VL.data(), 0);
            Mat_VarWrite(matfp, matvar, MAT_COMPRESSION_ZLIB);  // or MAT_COMPRESSION_NONE
            Mat_VarFree(matvar);

            matvar = Mat_VarCreate("Prompt_I", MAT_C_SINGLE, MAT_T_SINGLE, 2, dims.data(), Prompt_I.data(), 0);
            Mat_VarWrite(matfp, matvar, MAT_COMPRESSION_ZLIB);  // or MAT_COMPRESSION_NONE
            Mat_VarFree(matvar);

            matvar = Mat_VarCreate("Prompt_Q", MAT_C_SINGLE, MAT_T_SINGLE, 2, dims.data(), Prompt_Q.data(), 0);
            Mat_VarWrite(matfp, matvar, MAT_COMPRESSION_ZLIB);  // or MAT_COMPRESSION_NONE
            Mat_VarFree(matvar);

            matvar = Mat_VarCreate("PRN_start_sample_count", MAT_C_UINT64, MAT_T_UINT64, 2, dims.data(), PRN_start_sample_count.data(), 0);
            Mat_VarWrite(matfp, matvar, MAT_COMPRESSION_ZLIB);  // or MAT_COMPRESSION_NONE
            Mat_VarFree(matvar);

            matvar = Mat_VarCreate("acc_carrier_phase_rad", MAT_C_SINGLE, MAT_T_SINGLE, 2, dims.data(), acc_carrier_phase_rad.data(), 0);
            Mat_VarWrite(matfp, matvar, MAT_COMPRESSION_ZLIB);  // or MAT_COMPRESSION_NONE
            Mat_VarFree(matvar);

            matvar = Mat_VarCreate("carrier_doppler_hz", MAT_C_SINGLE, MAT_T_SINGLE, 2, dims.data(), carrier_doppler_hz.data(), 0);
            Mat_VarWrite(matfp, matvar, MAT_COMPRESSION_ZLIB);  // or MAT_COMPRESSION_NONE
            Mat_VarFree(matvar);

            matvar = Mat_VarCreate("carrier_doppler_rate_hz", MAT_C_SINGLE, MAT_T_SINGLE, 2, dims.data(), carrier_doppler_rate_hz.data(), 0);
            Mat_VarWrite(matfp, matvar, MAT_COMPRESSION_ZLIB);  // or MAT_COMPRESSION_NONE
            Mat_VarFree(matvar);

            matvar = Mat_VarCreate("code_freq_chips", MAT_C_SINGLE, MAT_T_SINGLE, 2, dims.data(), code_freq_chips.data(), 0);
            Mat_VarWrite(matfp, matvar, MAT_COMPRESSION_ZLIB);  // or MAT_COMPRESSION_NONE
            Mat_VarFree(matvar);

            matvar = Mat_VarCreate("code_freq_rate_chips", MAT_C_SINGLE, MAT_T_SINGLE, 2, dims.data(), code_freq_rate_chips.data(), 0);
            Mat_VarWrite(matfp, matvar, MAT_COMPRESSION_ZLIB);  // or MAT_COMPRESSION_NONE
            Mat_VarFree(matvar);

            matvar = Mat_VarCreate("carr_error_hz", MAT_C_SINGLE, MAT_T_SINGLE, 2, dims.data(), carr_error_hz.data(), 0);
            Mat_VarWrite(matfp, matvar, MAT_COMPRESSION_ZLIB);  // or MAT_COMPRESSION_NONE
            Mat_VarFree(matvar);

            matvar = Mat_VarCreate("carr_error_filt_hz", MAT_C_SINGLE, MAT_T_SINGLE, 2, dims.data(), carr_error_filt_hz.data(), 0);
            Mat_VarWrite(matfp, matvar, MAT_COMPRESSION_ZLIB);  // or MAT_COMPRESSION_NONE
            Mat_VarFree(matvar);

            matvar = Mat_VarCreate("code_error_chips", MAT_C_SINGLE, MAT_T_SINGLE, 2, dims.data(), code_error_chips.data(), 0);
            Mat_VarWrite(matfp, matvar, MAT_COMPRESSION_ZLIB);  // or MAT_COMPRESSION_NONE
            Mat_VarFree(matvar);

            matvar = Mat_VarCreate("code_error_filt_chips", MAT_C_SINGLE, MAT_T_SINGLE, 2, dims.data(), code_error_filt_chips.data(), 0);
            Mat_VarWrite(matfp, matvar, MAT_COMPRESSION_ZLIB);  // or MAT_COMPRESSION_NONE
            Mat_VarFree(matvar);

            matvar = Mat_VarCreate("CN0_SNV_dB_Hz", MAT_C_SINGLE, MAT_T_SINGLE, 2, dims.data(), CN0_SNV_dB_Hz.data(), 0);
            Mat_VarWrite(matfp, matvar, MAT_COMPRESSION_ZLIB);  // or MAT_COMPRESSION_NONE
            Mat_VarFree(matvar);

            matvar = Mat_VarCreate("carrier_lock_test", MAT_C_SINGLE, MAT_T_SINGLE, 2, dims.data(), carrier_lock_test.data(), 0);
            Mat_VarWrite(matfp, matvar, MAT_COMPRESSION_ZLIB);  // or MAT_COMPRESSION_NONE
            Mat_VarFree(matvar);

            matvar = Mat_VarCreate("aux1", MAT_C_SINGLE, MAT_T_SINGLE, 2, dims.data(), aux1.data(), 0);
            Mat_VarWrite(matfp, matvar, MAT_COMPRESSION_ZLIB);  // or MAT_COMPRESSION_NONE
            Mat_VarFree(matvar);

            matvar = Mat_VarCreate("aux2", MAT_C_DOUBLE, MAT_T_DOUBLE, 2, dims.data(), aux2.data(), 0);
            Mat_VarWrite(matfp, matvar, MAT_COMPRESSION_ZLIB);  // or MAT_COMPRESSION_NONE
            Mat_VarFree(matvar);

            matvar = Mat_VarCreate("PRN", MAT_C_UINT32, MAT_T_UINT32, 2, dims.data(), PRN.data(), 0);
            Mat_VarWrite(matfp, matvar, MAT_COMPRESSION_ZLIB);  // or MAT_COMPRESSION_NONE
            Mat_VarFree(matvar);
        }
    Mat_Close(matfp);
    return 0;
}


void dll_pll_veml_tracking::set_channel(uint32_t channel)
{
    gr::thread::scoped_lock l(d_setlock);
    d_channel = channel;
    LOG(INFO) << "Tracking Channel set to " << d_channel;
    // ############# ENABLE DATA FILE LOG #################
    if (d_dump)
        {
            std::string dump_filename_ = d_dump_filename;
            // add channel number to the filename
            dump_filename_.append(std::to_string(d_channel));
            // add extension
            dump_filename_.append(".dat");

            if (!d_dump_file.is_open())
                {
                    try
                        {
                            d_dump_file.exceptions(std::ifstream::failbit | std::ifstream::badbit);
                            d_dump_file.open(dump_filename_.c_str(), std::ios::out | std::ios::binary);
                            LOG(INFO) << "Tracking dump enabled on channel " << d_channel << " Log file: " << dump_filename_.c_str();
                        }
                    catch (const std::ifstream::failure &e)
                        {
                            LOG(WARNING) << "channel " << d_channel << " Exception opening trk dump file " << e.what();
                        }
                }
        }
}


void dll_pll_veml_tracking::set_gnss_synchro(Gnss_Synchro *p_gnss_synchro)
{
    gr::thread::scoped_lock l(d_setlock);
    d_acquisition_gnss_synchro = p_gnss_synchro;
}


void dll_pll_veml_tracking::stop_tracking()
{
    gr::thread::scoped_lock l(d_setlock);
    d_state = 0;
}

int64_t dll_pll_veml_tracking::uint64diff(uint64_t first, uint64_t second)
{
    uint64_t abs_diff = (first > second) ? (first - second) : (second - first);
    assert(abs_diff <= INT64_MAX);
    return (first > second) ? (int64_t)abs_diff : -(int64_t)abs_diff;
}


int dll_pll_veml_tracking::general_work(int noutput_items __attribute__((unused)), gr_vector_int &ninput_items,
    gr_vector_const_void_star &input_items, gr_vector_void_star &output_items)
{
    gr::thread::scoped_lock l(d_setlock);
    const auto *in = reinterpret_cast<const gr_complex *>(input_items[0]);
    auto **out = reinterpret_cast<Gnss_Synchro **>(&output_items[0]);
    Gnss_Synchro current_synchro_data = Gnss_Synchro();
    current_synchro_data.Flag_valid_symbol_output = false;
    bool loss_of_lock = false;

    if (d_pull_in_transitory == true)
        {
            //if (d_trk_parameters.pull_in_time_s < (d_sample_counter - d_acq_sample_stamp) / static_cast<int>(d_trk_parameters.fs_in))
            if (d_trk_parameters.pull_in_time_s < (this->nitems_read(0) - d_acq_sample_stamp) / static_cast<int>(d_trk_parameters.fs_in))
                {
                    d_pull_in_transitory = false;
                    d_carrier_lock_fail_counter = 0;
                    d_code_lock_fail_counter = 0;
                }
        }
    switch (d_state)
        {
        case 0:  // Standby - Consume samples at full throttle, do nothing
            {
                //d_sample_counter += static_cast<uint64_t>(ninput_items[0]);
                consume_each(ninput_items[0]);
                return 0;
                break;
            }
        case 1:  // Pull-in
            {
                // Signal alignment (skip samples until the incoming signal is aligned with local replica)
                //const int64_t acq_trk_diff_samples = static_cast<int64_t>(d_sample_counter) - static_cast<int64_t>(d_acq_sample_stamp);
                const int64_t acq_trk_diff_samples = static_cast<int64_t>(this->nitems_read(0)) - static_cast<int64_t>(d_acq_sample_stamp);
                const double acq_trk_diff_seconds = static_cast<double>(acq_trk_diff_samples) / d_trk_parameters.fs_in;
                const double delta_trk_to_acq_prn_start_samples = static_cast<double>(acq_trk_diff_samples) - d_acq_code_phase_samples;

                d_code_freq_chips = d_code_chip_rate;
                d_code_phase_step_chips = d_code_freq_chips / d_trk_parameters.fs_in;
                d_code_phase_rate_step_chips = 0.0;
                const double T_chip_mod_seconds = 1.0 / d_code_freq_chips;
                const double T_prn_mod_seconds = T_chip_mod_seconds * static_cast<double>(d_code_length_chips);
                const double T_prn_mod_samples = T_prn_mod_seconds * d_trk_parameters.fs_in;

                d_acq_code_phase_samples = T_prn_mod_samples - std::fmod(delta_trk_to_acq_prn_start_samples, T_prn_mod_samples);
                d_current_prn_length_samples = round(T_prn_mod_samples);

                const int32_t samples_offset = round(d_acq_code_phase_samples);
                d_acc_carrier_phase_rad -= d_carrier_phase_step_rad * static_cast<double>(samples_offset);
                d_state = 2;
                //d_sample_counter += samples_offset;  // count for the processed samples
                d_cn0_smoother.reset();
                d_carrier_lock_test_smoother.reset();

                LOG(INFO) << "Number of samples between Acquisition and Tracking = " << acq_trk_diff_samples << " ( " << acq_trk_diff_seconds << " s)";
                DLOG(INFO) << "PULL-IN Doppler [Hz] = " << d_carrier_doppler_hz
                           << ". PULL-IN Code Phase [samples] = " << d_acq_code_phase_samples;

                consume_each(samples_offset);  // shift input to perform alignment with local replica
                return 0;
            }
        case 2:  // Wide tracking and symbol synchronization
            {
                do_correlation_step(in);
                // Save single correlation step variables
                if (d_veml)
                    {
                        d_VE_accu = *d_Very_Early;
                        d_VL_accu = *d_Very_Late;
                    }
                d_E_accu = *d_Early;
                d_P_accu = *d_Prompt;
                d_L_accu = *d_Late;
                d_trk_parameters.spc = d_trk_parameters.early_late_space_chips;
                // if (std::string(d_trk_parameters.signal) == "E1")
                //    {
                //        d_trk_parameters.slope = -CalculateSlopeAbs(&SinBocCorrelationFunction<1, 1>, d_trk_parameters.spc);
                //        d_trk_parameters.y_intercept = GetYInterceptAbs(&SinBocCorrelationFunction<1, 1>, d_trk_parameters.spc);
                //    }

                // fail-safe: check if the secondary code or bit synchronization has not succeeded in a limited time period
                //if (d_trk_parameters.bit_synchronization_time_limit_s < (d_sample_counter - d_acq_sample_stamp) / static_cast<int>(d_trk_parameters.fs_in))
                if (d_trk_parameters.bit_synchronization_time_limit_s < (this->nitems_read(0) - d_acq_sample_stamp) / static_cast<int>(d_trk_parameters.fs_in))
                    {
                        d_carrier_lock_fail_counter = 300000;  // force loss-of-lock condition
                        LOG(INFO) << d_systemName << " " << d_signal_pretty_name << " tracking synchronization time limit reached in channel " << d_channel
                                  << " for satellite " << Gnss_Satellite(d_systemName, d_acquisition_gnss_synchro->PRN) << '\n';
                    }
                // Check lock status
                if (!cn0_and_tracking_lock_status(d_code_period))
                    {
                        clear_tracking_vars();
                        d_state = 0;                                         // loss-of-lock detected
                        loss_of_lock = true;                                 // Set the flag so that the negative indication can be generated
                        current_synchro_data = *d_acquisition_gnss_synchro;  // Fill in the Gnss_Synchro object with basic info
                    }
                else
                    {
                        bool next_state = false;
                        // Perform DLL/PLL tracking loop computations. Costas Loop enabled
                        run_dll_pll();
                        update_tracking_vars();

                        // enable write dump file this cycle (valid DLL/PLL cycle)
                        log_data();

                        if (!d_pull_in_transitory)
                            {
                                if (d_secondary)
                                    {
                                        // ####### SECONDARY CODE LOCK #####
                                        d_Prompt_circular_buffer.push_back(*d_Prompt);
                                        if (d_Prompt_circular_buffer.size() == d_secondary_code_length)
                                            {
                                                next_state = acquire_secondary();
                                                if (next_state)
                                                    {
                                                        LOG(INFO) << d_systemName << " " << d_signal_pretty_name << " secondary code locked in channel " << d_channel
                                                                  << " for satellite " << Gnss_Satellite(d_systemName, d_acquisition_gnss_synchro->PRN) << '\n';
                                                        std::cout << d_systemName << " " << d_signal_pretty_name << " secondary code locked in channel " << d_channel
                                                                  << " for satellite " << Gnss_Satellite(d_systemName, d_acquisition_gnss_synchro->PRN) << '\n';
                                                    }
                                            }
                                    }
                                else if (d_symbols_per_bit > 1)  // Signal does not have secondary code. Search a bit transition by sign change
                                    {
                                        // ******* preamble correlation ********
                                        d_Prompt_circular_buffer.push_back(*d_Prompt);
                                        if (d_Prompt_circular_buffer.size() == d_secondary_code_length)
                                            {
                                                next_state = acquire_secondary();
                                                if (next_state)
                                                    {
                                                        LOG(INFO) << d_systemName << " " << d_signal_pretty_name << " tracking bit synchronization locked in channel " << d_channel
                                                                  << " for satellite " << Gnss_Satellite(d_systemName, d_acquisition_gnss_synchro->PRN) << '\n';
                                                        std::cout << d_systemName << " " << d_signal_pretty_name << " tracking bit synchronization locked in channel " << d_channel
                                                                  << " for satellite " << Gnss_Satellite(d_systemName, d_acquisition_gnss_synchro->PRN) << '\n';
                                                    }
                                            }
                                    }
                                else
                                    {
                                        next_state = true;
                                    }
                            }
                        else
                            {
                                next_state = false;  // keep in state 2 during pull-in transitory
                            }
                        if (next_state)
                            {  // reset extended correlator
                                d_VE_accu = gr_complex(0.0, 0.0);
                                d_E_accu = gr_complex(0.0, 0.0);
                                d_P_accu = gr_complex(0.0, 0.0);
                                d_P_data_accu = gr_complex(0.0, 0.0);
                                d_L_accu = gr_complex(0.0, 0.0);
                                d_VL_accu = gr_complex(0.0, 0.0);
                                d_Prompt_circular_buffer.clear();
                                d_current_symbol = 0;
                                d_current_data_symbol = 0;

                                if (d_enable_extended_integration)
                                    {
                                        // UPDATE INTEGRATION TIME
                                        d_extend_correlation_symbols_count = 0;
                                        d_current_correlation_time_s = static_cast<float>(d_trk_parameters.extend_correlation_symbols) * static_cast<float>(d_code_period);
                                        d_state = 3;  // next state is the extended correlator integrator
                                        LOG(INFO) << "Enabled " << d_trk_parameters.extend_correlation_symbols * static_cast<int32_t>(d_code_period * 1000.0) << " ms extended correlator in channel "
                                                  << d_channel
                                                  << " for satellite " << Gnss_Satellite(d_systemName, d_acquisition_gnss_synchro->PRN);
                                        std::cout << "Enabled " << d_trk_parameters.extend_correlation_symbols * static_cast<int32_t>(d_code_period * 1000.0) << " ms extended correlator in channel "
                                                  << d_channel
                                                  << " for satellite " << Gnss_Satellite(d_systemName, d_acquisition_gnss_synchro->PRN) << '\n';
                                        // Set narrow taps delay values [chips]
                                        d_code_loop_filter.set_update_interval(static_cast<float>(d_current_correlation_time_s));
                                        d_code_loop_filter.set_noise_bandwidth(d_trk_parameters.dll_bw_narrow_hz);
                                        d_carrier_loop_filter.set_params(d_trk_parameters.fll_bw_hz, d_trk_parameters.pll_bw_narrow_hz, d_trk_parameters.pll_filter_order);
                                        if (d_veml)
                                            {
                                                d_local_code_shift_chips[0] = -d_trk_parameters.very_early_late_space_narrow_chips * static_cast<float>(d_code_samples_per_chip);
                                                d_local_code_shift_chips[1] = -d_trk_parameters.early_late_space_narrow_chips * static_cast<float>(d_code_samples_per_chip);
                                                d_local_code_shift_chips[3] = d_trk_parameters.early_late_space_narrow_chips * static_cast<float>(d_code_samples_per_chip);
                                                d_local_code_shift_chips[4] = d_trk_parameters.very_early_late_space_narrow_chips * static_cast<float>(d_code_samples_per_chip);
                                                d_trk_parameters.spc = d_trk_parameters.early_late_space_narrow_chips;
                                                // if (std::string(d_trk_parameters.signal) == "E1")
                                                //    {
                                                //        d_trk_parameters.slope = -CalculateSlopeAbs(&SinBocCorrelationFunction<1, 1>, d_trk_parameters.spc);
                                                //        d_trk_parameters.y_intercept = GetYInterceptAbs(&SinBocCorrelationFunction<1, 1>, d_trk_parameters.spc);
                                                //    }
                                            }
                                        else
                                            {
                                                d_local_code_shift_chips[0] = -d_trk_parameters.early_late_space_narrow_chips * static_cast<float>(d_code_samples_per_chip);
                                                d_local_code_shift_chips[2] = d_trk_parameters.early_late_space_narrow_chips * static_cast<float>(d_code_samples_per_chip);
                                                d_trk_parameters.spc = d_trk_parameters.early_late_space_narrow_chips;
                                            }
                                    }
                                else
                                    {
                                        d_state = 4;
                                    }
                            }
                    }
                break;
            }
        case 3:  // coherent integration (correlation time extension)
            {
                // perform a correlation step
                do_correlation_step(in);
                save_correlation_results();
                update_tracking_vars();
                if (d_current_data_symbol == 0)
                    {
                        log_data();
                        // ########### Output the tracking results to Telemetry block ##########
                        // Fill the acquisition data
                        current_synchro_data = *d_acquisition_gnss_synchro;
                        if (d_interchange_iq)
                            {
                                current_synchro_data.Prompt_I = static_cast<double>(d_P_data_accu.imag());
                                current_synchro_data.Prompt_Q = static_cast<double>(d_P_data_accu.real());
                            }
                        else
                            {
                                current_synchro_data.Prompt_I = static_cast<double>(d_P_data_accu.real());
                                current_synchro_data.Prompt_Q = static_cast<double>(d_P_data_accu.imag());
                            }
                        current_synchro_data.Code_phase_samples = d_rem_code_phase_samples;
                        current_synchro_data.Carrier_phase_rads = d_acc_carrier_phase_rad;
                        current_synchro_data.Carrier_Doppler_hz = d_carrier_doppler_hz;
                        current_synchro_data.CN0_dB_hz = d_CN0_SNV_dB_Hz;
                        current_synchro_data.correlation_length_ms = d_correlation_length_ms;
                        current_synchro_data.Flag_valid_symbol_output = true;
                        d_P_data_accu = gr_complex(0.0, 0.0);
                    }
                d_extend_correlation_symbols_count++;
                if (d_extend_correlation_symbols_count == (d_trk_parameters.extend_correlation_symbols - 1))
                    {
                        d_extend_correlation_symbols_count = 0;
                        d_state = 4;
                    }
                break;
            }
        case 4:  // narrow tracking
            {
                // perform a correlation step
                do_correlation_step(in);
                save_correlation_results();

                // check lock status
                if (!cn0_and_tracking_lock_status(d_code_period * static_cast<double>(d_trk_parameters.extend_correlation_symbols)))
                    {
                        clear_tracking_vars();
                        d_state = 0;                                         // loss-of-lock detected
                        loss_of_lock = true;                                 // Set the flag so that the negative indication can be generated
                        current_synchro_data = *d_acquisition_gnss_synchro;  // Fill in the Gnss_Synchro object with basic info
                    }
                else
                    {
                        run_dll_pll();
                        update_tracking_vars();
                        check_carrier_phase_coherent_initialization();
                        if (d_current_data_symbol == 0)
                            {
                                // enable write dump file this cycle (valid DLL/PLL cycle)
                                log_data();
                                // ########### Output the tracking results to Telemetry block ##########
                                // Fill the acquisition data
                                current_synchro_data = *d_acquisition_gnss_synchro;
                                if (d_interchange_iq)
                                    {
                                        current_synchro_data.Prompt_I = static_cast<double>(d_P_data_accu.imag());
                                        current_synchro_data.Prompt_Q = static_cast<double>(d_P_data_accu.real());
                                    }
                                else
                                    {
                                        current_synchro_data.Prompt_I = static_cast<double>(d_P_data_accu.real());
                                        current_synchro_data.Prompt_Q = static_cast<double>(d_P_data_accu.imag());
                                    }
                                current_synchro_data.Code_phase_samples = d_rem_code_phase_samples;
                                current_synchro_data.Carrier_phase_rads = d_acc_carrier_phase_rad;
                                current_synchro_data.Carrier_Doppler_hz = d_carrier_doppler_hz;
                                current_synchro_data.CN0_dB_hz = d_CN0_SNV_dB_Hz;
                                current_synchro_data.correlation_length_ms = d_correlation_length_ms;
                                current_synchro_data.Flag_valid_symbol_output = true;
                                d_P_data_accu = gr_complex(0.0, 0.0);
                            }

                        // reset extended correlator
                        d_VE_accu = gr_complex(0.0, 0.0);
                        d_E_accu = gr_complex(0.0, 0.0);
                        d_P_accu = gr_complex(0.0, 0.0);
                        d_L_accu = gr_complex(0.0, 0.0);
                        d_VL_accu = gr_complex(0.0, 0.0);
                        if (d_enable_extended_integration)
                            {
                                d_state = 3;  // new coherent integration (correlation time extension) cycle
                            }
                    }
            }
        }

<<<<<<< HEAD
    //**************** time tags ****************
    std::vector<gr::tag_t> tags_vec;
    this->get_tags_in_range(tags_vec, 0, this->nitems_read(0), this->nitems_read(0) + d_current_prn_length_samples);
    for (std::vector<gr::tag_t>::iterator it = tags_vec.begin(); it != tags_vec.end(); ++it)
        {
            try
                {
                    if (pmt::any_ref(it->value).type().hash_code() == typeid(const std::shared_ptr<GnssTime>).hash_code())
                        {
                            //std::cout << "ch[" << d_acquisition_gnss_synchro->Channel_ID << "] tracking time tag with offset " << it->offset << " vs. counter " << d_sample_counter << " vs. nread " << this->nitems_read(0) << " containing ";
                            //std::cout << "ch[" << d_acquisition_gnss_synchro->Channel_ID << "] tracking time tag with offset " << it->offset << " vs. nread " << this->nitems_read(0) << " containing ";
                            const std::shared_ptr<GnssTime> last_timetag = boost::any_cast<const std::shared_ptr<GnssTime>>(pmt::any_ref(it->value));
                            d_last_timetag = *last_timetag;
                            d_last_timetag_samplecounter = it->offset;
                            d_timetag_waiting = true;
                        }
                    else
                        {
                            std::cout << "hash code not match\n";
                        }
                }
            catch (const boost::bad_any_cast &e)
                {
                    std::cout << "msg Bad any_cast: " << e.what();
                }
        }

    //************* end time tags **************

=======
>>>>>>> a2494767
    consume_each(d_current_prn_length_samples);
    //d_sample_counter += static_cast<uint64_t>(d_current_prn_length_samples);
    if (current_synchro_data.Flag_valid_symbol_output || loss_of_lock)
        {
            current_synchro_data.fs = static_cast<int64_t>(d_trk_parameters.fs_in);
            current_synchro_data.Tracking_sample_counter = this->nitems_read(0);
            current_synchro_data.Flag_valid_symbol_output = !loss_of_lock;
            current_synchro_data.Flag_PLL_180_deg_phase_locked = d_Flag_PLL_180_deg_phase_locked;
            *out[0] = current_synchro_data;

            //generate new tag associated with gnss-synchro object

            //            if (d_timetag_waiting == true)
            //                {
            //                    int64_t diff_samplecount = uint64diff(current_synchro_data.Tracking_sample_counter, d_last_timetag_samplecounter);
            //
            //                    double intpart;
            //                    d_last_timetag.tow_ms_fraction = modf(1000.0 * static_cast<double>(diff_samplecount) / d_trk_parameters.fs_in, &intpart);
            //
            //                    const std::shared_ptr<GnssTime> tmp_obj = std::make_shared<GnssTime>(GnssTime());
            //                    tmp_obj->week = d_last_timetag.week;
            //                    tmp_obj->tow_ms = d_last_timetag.tow_ms + static_cast<int>(intpart);
            //                    tmp_obj->tow_ms_fraction = d_last_timetag.tow_ms_fraction;
            //                    tmp_obj->rx_time = static_cast<double>(current_synchro_data.Tracking_sample_counter) / d_trk_parameters.fs_in;
            //                    add_item_tag(0, this->nitems_written(0) + 1, pmt::mp("timetag"), pmt::make_any(tmp_obj));
            //
            //                    //std::cout << "[" << this->nitems_written(0) + 1 << "][diff_time: " << 1000.0 * static_cast<double>(diff_samplecount) / d_trk_parameters.fs_in << "] Sent TimeTag Week: " << d_last_timetag.week << ", TOW: " << d_last_timetag.tow_ms << " [ms], TOW fraction: " << d_last_timetag.tow_ms_fraction << " [ms] \n";
            //                    d_timetag_waiting = false;
            //                }

            return 1;
        }
    return 0;
}<|MERGE_RESOLUTION|>--- conflicted
+++ resolved
@@ -96,7 +96,6 @@
       d_code_phase_step_chips(0.0),
       d_code_phase_rate_step_chips(0.0),
       d_rem_code_phase_samples(0.0),  // Residual code phase (in chips)
-      d_sample_counter(0ULL),
       d_acq_sample_stamp(0ULL),
       d_rem_carr_phase_rad(0.0),  // Residual carrier phase
       d_state(0),                 // initial state: standby
@@ -522,22 +521,6 @@
     // --- Initializations ---
     d_Prompt_circular_buffer.set_capacity(d_secondary_code_length);
     d_multicorrelator_cpu.set_high_dynamics_resampler(d_trk_parameters.high_dyn);
-<<<<<<< HEAD
-    // Initial code frequency basis of NCO
-    d_code_freq_chips = d_code_chip_rate;
-    // Residual code phase (in chips)
-    d_rem_code_phase_samples = 0.0;
-    // Residual carrier phase
-    d_rem_carr_phase_rad = 0.0;
-
-    // sample synchronization
-    //d_sample_counter = 0ULL;
-    d_acq_sample_stamp = 0ULL;
-
-    d_current_prn_length_samples = static_cast<int32_t>(d_trk_parameters.vector_length);
-    d_current_correlation_time_s = 0.0;
-=======
->>>>>>> a2494767
 
     // CN0 estimation and lock detector buffers
     d_Prompt_buffer = volk_gnsssdr::vector<gr_complex>(d_trk_parameters.cn0_samples);
@@ -602,15 +585,9 @@
                     d_dump = false;
                 }
         }
-<<<<<<< HEAD
-    d_corrected_doppler = false;
-    d_acc_carrier_phase_initialized = false;
-
     d_last_timetag_samplecounter = 0;
     d_timetag_waiting = false;
     set_tag_propagation_policy(TPP_DONT);  //no tag propagation, the time tag will be adjusted and regenerated in work()
-=======
->>>>>>> a2494767
 }
 
 
@@ -2027,7 +2004,7 @@
             }
         }
 
-<<<<<<< HEAD
+
     //**************** time tags ****************
     std::vector<gr::tag_t> tags_vec;
     this->get_tags_in_range(tags_vec, 0, this->nitems_read(0), this->nitems_read(0) + d_current_prn_length_samples);
@@ -2057,8 +2034,7 @@
 
     //************* end time tags **************
 
-=======
->>>>>>> a2494767
+
     consume_each(d_current_prn_length_samples);
     //d_sample_counter += static_cast<uint64_t>(d_current_prn_length_samples);
     if (current_synchro_data.Flag_valid_symbol_output || loss_of_lock)
