--- conflicted
+++ resolved
@@ -63,13 +63,8 @@
     void Carrier_wipeoff_and_EPL_volk_IQ(int signal_length_samples, const gr_complex* input, gr_complex* carrier, gr_complex* E_code, gr_complex* P_code, gr_complex* L_code, gr_complex* P_data_code, gr_complex* E_out, gr_complex* P_out, gr_complex* L_out, gr_complex* P_data_out);
     Correlator();
     ~Correlator();
-<<<<<<< HEAD
 #ifndef USING_VOLK_CW_EPL_CORR
     void Carrier_wipeoff_and_EPL_volk_custom(int signal_length_samples, const gr_complex* input, gr_complex* carrier, gr_complex* E_code, gr_complex* P_code, gr_complex* L_code, gr_complex* E_out, gr_complex* P_out, gr_complex* L_out, bool input_vector_unaligned);
-=======
-#ifndef GENERIC_ARCH
-    void Carrier_wipeoff_and_EPL_volk_custom(int signal_length_samples, const gr_complex* input, gr_complex* carrier, gr_complex* E_code, gr_complex* P_code, gr_complex* L_code, gr_complex* E_out, gr_complex* P_out, gr_complex* L_out);
->>>>>>> df2d8a88
 #endif
 
 private:
