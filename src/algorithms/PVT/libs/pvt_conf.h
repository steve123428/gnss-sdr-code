--- conflicted
+++ resolved
@@ -69,30 +69,6 @@
     uint16_t rtcm_tcp_port = 0;
     uint16_t rtcm_station_id = 0;
 
-<<<<<<< HEAD
-    bool flag_nmea_tty_port;
-    bool flag_rtcm_server;
-    bool flag_rtcm_tty_port;
-    bool output_enabled;
-    bool rinex_output_enabled;
-    bool gpx_output_enabled;
-    bool geojson_output_enabled;
-    bool nmea_output_file_enabled;
-    bool kml_output_enabled;
-    bool xml_output_enabled;
-    bool rtcm_output_file_enabled;
-    bool monitor_enabled;
-    bool monitor_ephemeris_enabled;
-    bool protobuf_enabled;
-    bool enable_rx_clock_correction;
-    bool show_local_time_zone;
-    bool pre_2009_file;
-    bool dump;
-    bool dump_mat;
-
-    bool log_source_timetag;
-    std::string log_source_timetag_file;
-=======
     bool flag_nmea_tty_port = false;
     bool flag_rtcm_server = false;
     bool flag_rtcm_tty_port = false;
@@ -113,7 +89,8 @@
     bool pre_2009_file = false;
     bool dump = false;
     bool dump_mat = true;
->>>>>>> a2494767
+    bool log_source_timetag;
+    std::string log_source_timetag_file;
 };
 
 
