/*!
 * \file rtklib_pvt_gs.cc
 * \brief Interface of a Position Velocity and Time computation block
 * \author Javier Arribas, 2017. jarribas(at)cttc.es
 *
 * -----------------------------------------------------------------------------
 *
 * GNSS-SDR is a Global Navigation Satellite System software-defined receiver.
 * This file is part of GNSS-SDR.
 *
 * Copyright (C) 2010-2020  (see AUTHORS file for a list of contributors)
 * SPDX-License-Identifier: GPL-3.0-or-later
 *
 * -----------------------------------------------------------------------------
 */

#include "rtklib_pvt_gs.h"
#include "MATH_CONSTANTS.h"
#include "an_packet_printer.h"
#include "beidou_dnav_almanac.h"
#include "beidou_dnav_ephemeris.h"
#include "beidou_dnav_iono.h"
#include "beidou_dnav_utc_model.h"
#include "display.h"
#include "galileo_almanac.h"
#include "galileo_almanac_helper.h"
#include "galileo_ephemeris.h"
#include "galileo_has_data.h"
#include "galileo_iono.h"
#include "galileo_utc_model.h"
#include "geojson_printer.h"
#include "glonass_gnav_almanac.h"
#include "glonass_gnav_ephemeris.h"
#include "glonass_gnav_utc_model.h"
#include "gnss_frequencies.h"
#include "gnss_satellite.h"
#include "gnss_sdr_create_directory.h"
#include "gnss_sdr_filesystem.h"
#include "gnss_sdr_make_unique.h"
#include "gps_almanac.h"
#include "gps_cnav_ephemeris.h"
#include "gps_cnav_iono.h"
#include "gps_cnav_utc_model.h"
#include "gps_ephemeris.h"
#include "gps_iono.h"
#include "gps_utc_model.h"
#include "gpx_printer.h"
#include "has_simple_printer.h"
#include "kml_printer.h"
#include "monitor_ephemeris_udp_sink.h"
#include "monitor_pvt.h"
#include "monitor_pvt_udp_sink.h"
#include "nmea_printer.h"
#include "pvt_conf.h"
#include "rinex_printer.h"
#include "rtcm_printer.h"
#include "rtklib_rtkcmn.h"
#include "rtklib_solver.h"
#include "trackingcmd.h"
#include <boost/archive/xml_iarchive.hpp>  // for xml_iarchive
#include <boost/archive/xml_oarchive.hpp>  // for xml_oarchive
#include <boost/exception/diagnostic_information.hpp>
#include <boost/exception/exception.hpp>
#include <boost/serialization/map.hpp>
#include <boost/serialization/nvp.hpp>  // for nvp, make_nvp
#include <glog/logging.h>               // for LOG
#include <gnuradio/io_signature.h>      // for io_signature
#include <pmt/pmt_sugar.h>              // for mp
#include <algorithm>                    // for sort, unique
#include <cerrno>                       // for errno
#include <cstring>                      // for strerror
#include <exception>                    // for exception
#include <fstream>                      // for ofstream
#include <iomanip>                      // for put_time, setprecision
#include <iostream>                     // for operator<<
#include <locale>                       // for locale
#include <sstream>                      // for ostringstream
#include <stdexcept>                    // for length_error
#include <sys/ipc.h>                    // for IPC_CREAT
#include <sys/msg.h>                    // for msgctl
#include <typeinfo>                     // for std::type_info, typeid
#include <utility>                      // for pair

#if HAS_GENERIC_LAMBDA
#else
#include <boost/bind/bind.hpp>
#endif

#if USE_OLD_BOOST_MATH_COMMON_FACTOR
#include <boost/math/common_factor_rt.hpp>
namespace bc = boost::math;
#else
#include <boost/integer/common_factor_rt.hpp>
namespace bc = boost::integer;
#endif

#if PMT_USES_BOOST_ANY
#include <boost/any.hpp>
namespace wht = boost;
#else
#include <any>
namespace wht = std;
#endif

rtklib_pvt_gs_sptr rtklib_make_pvt_gs(uint32_t nchannels,
    const Pvt_Conf& conf_,
    const rtk_t& rtk)
{
    return rtklib_pvt_gs_sptr(new rtklib_pvt_gs(nchannels,
        conf_,
        rtk));
}


rtklib_pvt_gs::rtklib_pvt_gs(uint32_t nchannels,
    const Pvt_Conf& conf_,
    const rtk_t& rtk)
    : gr::sync_block("rtklib_pvt_gs",
          gr::io_signature::make(nchannels, nchannels, sizeof(Gnss_Synchro)),
          gr::io_signature::make(0, 0, 0)),
      d_dump_filename(conf_.dump_filename),
      d_gps_ephemeris_sptr_type_hash_code(typeid(std::shared_ptr<Gps_Ephemeris>).hash_code()),
      d_gps_iono_sptr_type_hash_code(typeid(std::shared_ptr<Gps_Iono>).hash_code()),
      d_gps_utc_model_sptr_type_hash_code(typeid(std::shared_ptr<Gps_Utc_Model>).hash_code()),
      d_gps_cnav_ephemeris_sptr_type_hash_code(typeid(std::shared_ptr<Gps_CNAV_Ephemeris>).hash_code()),
      d_gps_cnav_iono_sptr_type_hash_code(typeid(std::shared_ptr<Gps_CNAV_Iono>).hash_code()),
      d_gps_cnav_utc_model_sptr_type_hash_code(typeid(std::shared_ptr<Gps_CNAV_Utc_Model>).hash_code()),
      d_gps_almanac_sptr_type_hash_code(typeid(std::shared_ptr<Gps_Almanac>).hash_code()),
      d_galileo_ephemeris_sptr_type_hash_code(typeid(std::shared_ptr<Galileo_Ephemeris>).hash_code()),
      d_galileo_iono_sptr_type_hash_code(typeid(std::shared_ptr<Galileo_Iono>).hash_code()),
      d_galileo_utc_model_sptr_type_hash_code(typeid(std::shared_ptr<Galileo_Utc_Model>).hash_code()),
      d_galileo_almanac_helper_sptr_type_hash_code(typeid(std::shared_ptr<Galileo_Almanac_Helper>).hash_code()),
      d_galileo_almanac_sptr_type_hash_code(typeid(std::shared_ptr<Galileo_Almanac>).hash_code()),
      d_glonass_gnav_ephemeris_sptr_type_hash_code(typeid(std::shared_ptr<Glonass_Gnav_Ephemeris>).hash_code()),
      d_glonass_gnav_utc_model_sptr_type_hash_code(typeid(std::shared_ptr<Glonass_Gnav_Utc_Model>).hash_code()),
      d_glonass_gnav_almanac_sptr_type_hash_code(typeid(std::shared_ptr<Glonass_Gnav_Almanac>).hash_code()),
      d_beidou_dnav_ephemeris_sptr_type_hash_code(typeid(std::shared_ptr<Beidou_Dnav_Ephemeris>).hash_code()),
      d_beidou_dnav_iono_sptr_type_hash_code(typeid(std::shared_ptr<Beidou_Dnav_Iono>).hash_code()),
      d_beidou_dnav_utc_model_sptr_type_hash_code(typeid(std::shared_ptr<Beidou_Dnav_Utc_Model>).hash_code()),
      d_beidou_dnav_almanac_sptr_type_hash_code(typeid(std::shared_ptr<Beidou_Dnav_Almanac>).hash_code()),
      d_galileo_has_data_sptr_type_hash_code(typeid(std::shared_ptr<Galileo_HAS_data>).hash_code()),
      d_rinex_version(conf_.rinex_version),
      d_rx_time(0.0),
      d_local_counter_ms(0ULL),
      d_rinexobs_rate_ms(conf_.rinexobs_rate_ms),
      d_kml_rate_ms(conf_.kml_rate_ms),
      d_gpx_rate_ms(conf_.gpx_rate_ms),
      d_geojson_rate_ms(conf_.geojson_rate_ms),
      d_nmea_rate_ms(conf_.nmea_rate_ms),
      d_an_rate_ms(conf_.an_rate_ms),
      d_output_rate_ms(conf_.output_rate_ms),
      d_display_rate_ms(conf_.display_rate_ms),
      d_report_rate_ms(1000),
      d_max_obs_block_rx_clock_offset_ms(conf_.max_obs_block_rx_clock_offset_ms),
      d_nchannels(nchannels),
      d_type_of_rx(conf_.type_of_receiver),
      d_observable_interval_ms(conf_.observable_interval_ms),
      d_dump(conf_.dump),
      d_dump_mat(conf_.dump_mat && conf_.dump),
      d_rinex_output_enabled(conf_.rinex_output_enabled),
      d_geojson_output_enabled(conf_.geojson_output_enabled),
      d_gpx_output_enabled(conf_.gpx_output_enabled),
      d_kml_output_enabled(conf_.kml_output_enabled),
      d_nmea_output_file_enabled(conf_.nmea_output_file_enabled || conf_.flag_nmea_tty_port),
      d_xml_storage(conf_.xml_output_enabled),
      d_flag_monitor_pvt_enabled(conf_.monitor_enabled),
      d_flag_monitor_ephemeris_enabled(conf_.monitor_ephemeris_enabled),
      d_show_local_time_zone(conf_.show_local_time_zone),
      d_timestamp_rx_clock_offset_correction_msg_ms(0LL),
      d_enable_rx_clock_correction(conf_.enable_rx_clock_correction),
      d_an_printer_enabled(conf_.an_output_enabled),
      d_log_timetag(conf_.log_source_timetag)
{
<<<<<<< HEAD
    //debug
=======
    // debug
>>>>>>> 256b3a3b
    d_pvt_errors_counter = 0;
    // Send feedback message to observables block with the receiver clock offset
    this->message_port_register_out(pmt::mp("pvt_to_observables"));
    // Experimental: VLT commands from PVT to tracking channels
    this->message_port_register_out(pmt::mp("pvt_to_trk"));
    // Send PVT status to gnss_flowgraph
    this->message_port_register_out(pmt::mp("status"));

    // GPS Ephemeris data message port in
    this->message_port_register_in(pmt::mp("telemetry"));
    this->set_msg_handler(pmt::mp("telemetry"),
#if HAS_GENERIC_LAMBDA
        [this](auto&& PH1) { msg_handler_telemetry(PH1); });
#else
#if USE_BOOST_BIND_PLACEHOLDERS
        boost::bind(&rtklib_pvt_gs::msg_handler_telemetry, this, boost::placeholders::_1));
#else
        boost::bind(&rtklib_pvt_gs::msg_handler_telemetry, this, _1));
#endif
#endif

    // Galileo E6 HAS messages port in
    this->message_port_register_in(pmt::mp("E6_HAS_to_PVT"));
    this->set_msg_handler(pmt::mp("E6_HAS_to_PVT"),
#if HAS_GENERIC_LAMBDA
        [this](auto&& PH1) { msg_handler_has_data(PH1); });
#else
#if USE_BOOST_BIND_PLACEHOLDERS
        boost::bind(&rtklib_pvt_gs::msg_handler_has_data, this, boost::placeholders::_1));
#else
        boost::bind(&rtklib_pvt_gs::msg_handler_has_data, this, _1));
#endif
#endif

    d_initial_carrier_phase_offset_estimation_rads = std::vector<double>(nchannels, 0.0);
    d_channel_initialized = std::vector<bool>(nchannels, false);

    std::string dump_ls_pvt_filename = conf_.dump_filename;

    if (d_dump)
        {
            std::string dump_path;
            // Get path
            if (d_dump_filename.find_last_of('/') != std::string::npos)
                {
                    std::string dump_filename_ = d_dump_filename.substr(d_dump_filename.find_last_of('/') + 1);
                    dump_path = d_dump_filename.substr(0, d_dump_filename.find_last_of('/'));
                    d_dump_filename = dump_filename_;
                }
            else
                {
                    dump_path = std::string(".");
                }
            if (d_dump_filename.empty())
                {
                    d_dump_filename = "pvt";
                }
            // remove extension if any
            if (d_dump_filename.substr(1).find_last_of('.') != std::string::npos)
                {
                    d_dump_filename = d_dump_filename.substr(0, d_dump_filename.find_last_of('.'));
                }
            dump_ls_pvt_filename = dump_path + fs::path::preferred_separator + d_dump_filename;
            dump_ls_pvt_filename.append(".dat");
            // create directory
            if (!gnss_sdr_create_directory(dump_path))
                {
                    std::cerr << "GNSS-SDR cannot create dump file for the PVT block. Wrong permissions?\n";
                    d_dump = false;
                }
        }

    // initialize kml_printer
    const std::string kml_dump_filename = d_dump_filename;
    if (d_kml_rate_ms == 0)
        {
            d_kml_output_enabled = false;
        }
    if (d_kml_output_enabled)
        {
            d_kml_dump = std::make_unique<Kml_Printer>(conf_.kml_output_path);
            d_kml_dump->set_headers(kml_dump_filename);
        }
    else
        {
            d_kml_dump = nullptr;
        }

    // initialize gpx_printer
    const std::string gpx_dump_filename = d_dump_filename;
    if (d_gpx_rate_ms == 0)
        {
            d_gpx_output_enabled = false;
        }
    if (d_gpx_output_enabled)
        {
            d_gpx_dump = std::make_unique<Gpx_Printer>(conf_.gpx_output_path);
            d_gpx_dump->set_headers(gpx_dump_filename);
        }
    else
        {
            d_gpx_dump = nullptr;
        }

    // initialize geojson_printer
    const std::string geojson_dump_filename = d_dump_filename;
    if (d_geojson_rate_ms == 0)
        {
            d_geojson_output_enabled = false;
        }
    if (d_geojson_output_enabled)
        {
            d_geojson_printer = std::make_unique<GeoJSON_Printer>(conf_.geojson_output_path);
            d_geojson_printer->set_headers(geojson_dump_filename);
        }
    else
        {
            d_geojson_printer = nullptr;
        }

    // initialize nmea_printer
    if (d_nmea_rate_ms == 0)
        {
            d_nmea_output_file_enabled = false;
        }

    if (d_nmea_output_file_enabled)
        {
            d_nmea_printer = std::make_unique<Nmea_Printer>(conf_.nmea_dump_filename, conf_.nmea_output_file_enabled, conf_.flag_nmea_tty_port, conf_.nmea_dump_devname, conf_.nmea_output_file_path);
        }
    else
        {
            d_nmea_printer = nullptr;
        }

    // initialize rtcm_printer
    const std::string rtcm_dump_filename = d_dump_filename;
    if (conf_.flag_rtcm_server || conf_.flag_rtcm_tty_port || conf_.rtcm_output_file_enabled)
        {
            d_rtcm_printer = std::make_unique<Rtcm_Printer>(rtcm_dump_filename, conf_.rtcm_output_file_enabled, conf_.flag_rtcm_server, conf_.flag_rtcm_tty_port, conf_.rtcm_tcp_port, conf_.rtcm_station_id, conf_.rtcm_dump_devname, true, conf_.rtcm_output_file_path);
            std::map<int, int> rtcm_msg_rate_ms = conf_.rtcm_msg_rate_ms;
            if (rtcm_msg_rate_ms.find(1019) != rtcm_msg_rate_ms.end())
                {
                    d_rtcm_MT1019_rate_ms = rtcm_msg_rate_ms[1019];
                }
            else
                {
                    d_rtcm_MT1019_rate_ms = bc::lcm(5000, d_output_rate_ms);  // default value if not set
                }
            if (rtcm_msg_rate_ms.find(1020) != rtcm_msg_rate_ms.end())
                {
                    d_rtcm_MT1020_rate_ms = rtcm_msg_rate_ms[1020];
                }
            else
                {
                    d_rtcm_MT1020_rate_ms = bc::lcm(5000, d_output_rate_ms);  // default value if not set
                }
            if (rtcm_msg_rate_ms.find(1045) != rtcm_msg_rate_ms.end())
                {
                    d_rtcm_MT1045_rate_ms = rtcm_msg_rate_ms[1045];
                }
            else
                {
                    d_rtcm_MT1045_rate_ms = bc::lcm(5000, d_output_rate_ms);  // default value if not set
                }
            if (rtcm_msg_rate_ms.find(1077) != rtcm_msg_rate_ms.end())  // whatever between 1071 and 1077
                {
                    d_rtcm_MT1077_rate_ms = rtcm_msg_rate_ms[1077];
                }
            else
                {
                    d_rtcm_MT1077_rate_ms = bc::lcm(1000, d_output_rate_ms);  // default value if not set
                }
            if (rtcm_msg_rate_ms.find(1087) != rtcm_msg_rate_ms.end())  // whatever between 1081 and 1087
                {
                    d_rtcm_MT1087_rate_ms = rtcm_msg_rate_ms[1087];
                }
            else
                {
                    d_rtcm_MT1087_rate_ms = bc::lcm(1000, d_output_rate_ms);  // default value if not set
                }
            if (rtcm_msg_rate_ms.find(1097) != rtcm_msg_rate_ms.end())  // whatever between 1091 and 1097
                {
                    d_rtcm_MT1097_rate_ms = rtcm_msg_rate_ms[1097];
                    d_rtcm_MSM_rate_ms = rtcm_msg_rate_ms[1097];
                }
            else
                {
                    d_rtcm_MT1097_rate_ms = bc::lcm(1000, d_output_rate_ms);  // default value if not set
                    d_rtcm_MSM_rate_ms = bc::lcm(1000, d_output_rate_ms);     // default value if not set
                }
            d_rtcm_enabled = true;
        }
    else
        {
            d_rtcm_MT1019_rate_ms = 0;
            d_rtcm_MT1045_rate_ms = 0;
            d_rtcm_MT1020_rate_ms = 0;
            d_rtcm_MT1077_rate_ms = 0;
            d_rtcm_MT1087_rate_ms = 0;
            d_rtcm_MT1097_rate_ms = 0;
            d_rtcm_MSM_rate_ms = 0;
            d_rtcm_enabled = false;
            d_rtcm_printer = nullptr;
        }

    // initialize RINEX printer
    if (d_rinex_output_enabled)
        {
            d_rp = std::make_unique<Rinex_Printer>(d_rinex_version, conf_.rinex_output_path, conf_.rinex_name);
            d_rp->set_pre_2009_file(conf_.pre_2009_file);
        }
    else
        {
            d_rp = nullptr;
        }

    // XML printer
    if (d_xml_storage)
        {
            d_xml_base_path = conf_.xml_output_path;
            fs::path full_path(fs::current_path());
            const fs::path p(d_xml_base_path);
            if (!fs::exists(p))
                {
                    std::string new_folder;
                    for (const auto& folder : fs::path(d_xml_base_path))
                        {
                            new_folder += folder.string();
                            errorlib::error_code ec;
                            if (!fs::exists(new_folder))
                                {
                                    if (!fs::create_directory(new_folder, ec))
                                        {
                                            std::cout << "Could not create the " << new_folder << " folder.\n";
                                            d_xml_base_path = full_path.string();
                                        }
                                }
                            new_folder += fs::path::preferred_separator;
                        }
                }
            else
                {
                    d_xml_base_path = p.string();
                }
            if (d_xml_base_path != ".")
                {
                    std::cout << "XML files will be stored at " << d_xml_base_path << '\n';
                }

            d_xml_base_path = d_xml_base_path + fs::path::preferred_separator;
        }

    // Initialize HAS simple printer
    d_enable_has_messages = (((d_type_of_rx >= 100) && (d_type_of_rx < 107)) && (conf_.output_enabled));
    if (d_enable_has_messages)
        {
            d_has_simple_printer = std::make_unique<Has_Simple_Printer>();
        }
    else
        {
            d_has_simple_printer = nullptr;
        }

    // Initialize AN printer
    if (d_an_printer_enabled)
        {
            d_an_printer = std::make_unique<An_Packet_Printer>(conf_.an_dump_devname);
        }
    else
        {
            d_an_printer = nullptr;
        }

    // PVT MONITOR
    if (d_flag_monitor_pvt_enabled)
        {
            std::string address_string = conf_.udp_addresses;
            std::vector<std::string> udp_addr_vec = split_string(address_string, '_');
            std::sort(udp_addr_vec.begin(), udp_addr_vec.end());
            udp_addr_vec.erase(std::unique(udp_addr_vec.begin(), udp_addr_vec.end()), udp_addr_vec.end());

            d_udp_sink_ptr = std::make_unique<Monitor_Pvt_Udp_Sink>(udp_addr_vec, conf_.udp_port, conf_.protobuf_enabled);
        }
    else
        {
            d_udp_sink_ptr = nullptr;
        }

    // EPHEMERIS MONITOR
    if (d_flag_monitor_ephemeris_enabled)
        {
            std::string address_string = conf_.udp_eph_addresses;
            std::vector<std::string> udp_addr_vec = split_string(address_string, '_');
            std::sort(udp_addr_vec.begin(), udp_addr_vec.end());
            udp_addr_vec.erase(std::unique(udp_addr_vec.begin(), udp_addr_vec.end()), udp_addr_vec.end());

            d_eph_udp_sink_ptr = std::make_unique<Monitor_Ephemeris_Udp_Sink>(udp_addr_vec, conf_.udp_eph_port, conf_.protobuf_enabled);
        }
    else
        {
            d_eph_udp_sink_ptr = nullptr;
        }

    // Create Sys V message queue
    d_first_fix = true;
    d_sysv_msg_key = 1101;
    const int msgflg = IPC_CREAT | 0666;
    if ((d_sysv_msqid = msgget(d_sysv_msg_key, msgflg)) == -1)
        {
            std::cout << "GNSS-SDR cannot create System V message queues.\n";
            LOG(WARNING) << "The System V message queue is not available. Error: " << errno << " - " << strerror(errno);
        }

    // Display time in local time zone
    std::ostringstream os;
#ifdef HAS_PUT_TIME
    time_t when = std::time(nullptr);
    auto const tm = *std::localtime(&when);
    os << std::put_time(&tm, "%z");
#endif
    std::string utc_diff_str = os.str();  // in ISO 8601 format: "+HHMM" or "-HHMM"
    if (utc_diff_str.empty())
        {
            utc_diff_str = "+0000";
        }
    const int h = std::stoi(utc_diff_str.substr(0, 3), nullptr, 10);
    const int m = std::stoi(utc_diff_str[0] + utc_diff_str.substr(3), nullptr, 10);
    d_utc_diff_time = boost::posix_time::hours(h) + boost::posix_time::minutes(m);
    std::ostringstream os2;
#ifdef HAS_PUT_TIME
    os2 << std::put_time(&tm, "%Z");
#endif
    const std::string time_zone_abrv = os2.str();
    if (time_zone_abrv.empty())
        {
            if (utc_diff_str == "+0000")
                {
                    d_local_time_str = " UTC";
                }
            else
                {
                    d_local_time_str = " (UTC " + utc_diff_str.substr(0, 3) + ":" + utc_diff_str.substr(3, 2) + ")";
                }
        }
    else
        {
            d_local_time_str = std::string(" ") + time_zone_abrv + " (UTC " + utc_diff_str.substr(0, 3) + ":" + utc_diff_str.substr(3, 2) + ")";
        }

    if (d_enable_rx_clock_correction == true)
        {
            // setup two PVT solvers: internal solver for rx clock and user solver
            // user PVT solver
            d_user_pvt_solver = std::make_shared<Rtklib_Solver>(rtk, dump_ls_pvt_filename, d_type_of_rx, d_dump, d_dump_mat);
            d_user_pvt_solver->set_averaging_depth(1);
            d_user_pvt_solver->set_pre_2009_file(conf_.pre_2009_file);

            // internal PVT solver, mainly used to estimate the receiver clock
            rtk_t internal_rtk = rtk;
            internal_rtk.opt.mode = PMODE_SINGLE;  // use single positioning mode in internal PVT solver
            d_internal_pvt_solver = std::make_shared<Rtklib_Solver>(internal_rtk, dump_ls_pvt_filename, d_type_of_rx, false, false);
            d_internal_pvt_solver->set_averaging_depth(1);
            d_internal_pvt_solver->set_pre_2009_file(conf_.pre_2009_file);
        }
    else
        {
            // only one solver, customized by the user options
            d_internal_pvt_solver = std::make_shared<Rtklib_Solver>(rtk, dump_ls_pvt_filename, d_type_of_rx, d_dump, d_dump_mat);
            d_internal_pvt_solver->set_averaging_depth(1);
            d_internal_pvt_solver->set_pre_2009_file(conf_.pre_2009_file);
            d_user_pvt_solver = d_internal_pvt_solver;
        }

    d_mapStringValues["1C"] = evGPS_1C;
    d_mapStringValues["2S"] = evGPS_2S;
    d_mapStringValues["L5"] = evGPS_L5;
    d_mapStringValues["1B"] = evGAL_1B;
    d_mapStringValues["5X"] = evGAL_5X;
    d_mapStringValues["E6"] = evGAL_E6;
    d_mapStringValues["7X"] = evGAL_7X;
    d_mapStringValues["1G"] = evGLO_1G;
    d_mapStringValues["2G"] = evGLO_2G;
    d_mapStringValues["B1"] = evBDS_B1;
    d_mapStringValues["B2"] = evBDS_B2;
    d_mapStringValues["B3"] = evBDS_B3;

    // set the RTKLIB trace (debug) level
    tracelevel(conf_.rtk_trace_level);

    // timetag
    if (d_log_timetag)
        {
            try
                {
                    d_log_timetag_file.open(conf_.log_source_timetag_file, std::ios::out | std::ios::binary);
                    std::cout << "Log PVT timetag metadata enabled, log file: " << conf_.log_source_timetag_file << '\n';
                }
            catch (const std::exception& e)
                {
                    std::cerr << "Log PVT timetag metadata file cannot be created: " << e.what() << '\n';
                    d_log_timetag = false;
                }
        }

    d_start = std::chrono::system_clock::now();
}


rtklib_pvt_gs::~rtklib_pvt_gs()
{
    DLOG(INFO) << "PVT block destructor called.";
    if (d_sysv_msqid != -1)
        {
            msgctl(d_sysv_msqid, IPC_RMID, nullptr);
        }
    try
        {
            if (d_xml_storage)
                {
                    // save GPS L2CM ephemeris to XML file
                    std::string file_name = d_xml_base_path + "gps_cnav_ephemeris.xml";
                    if (d_internal_pvt_solver->gps_cnav_ephemeris_map.empty() == false)
                        {
                            std::ofstream ofs;
                            try
                                {
                                    ofs.open(file_name.c_str(), std::ofstream::trunc | std::ofstream::out);
                                    boost::archive::xml_oarchive xml(ofs);
                                    xml << boost::serialization::make_nvp("GNSS-SDR_cnav_ephemeris_map", d_internal_pvt_solver->gps_cnav_ephemeris_map);
                                    LOG(INFO) << "Saved GPS L2CM or L5 Ephemeris map data";
                                }
                            catch (const boost::archive::archive_exception& e)
                                {
                                    LOG(WARNING) << e.what();
                                }
                            catch (const std::exception& e)
                                {
                                    LOG(WARNING) << e.what();
                                }
                        }
                    else
                        {
                            LOG(INFO) << "Failed to save GPS L2CM or L5 Ephemeris, map is empty";
                        }

                    // save GPS L1 CA ephemeris to XML file
                    file_name = d_xml_base_path + "gps_ephemeris.xml";
                    if (d_internal_pvt_solver->gps_ephemeris_map.empty() == false)
                        {
                            std::ofstream ofs;
                            try
                                {
                                    ofs.open(file_name.c_str(), std::ofstream::trunc | std::ofstream::out);
                                    boost::archive::xml_oarchive xml(ofs);
                                    xml << boost::serialization::make_nvp("GNSS-SDR_ephemeris_map", d_internal_pvt_solver->gps_ephemeris_map);
                                    LOG(INFO) << "Saved GPS L1 CA Ephemeris map data";
                                }
                            catch (const boost::archive::archive_exception& e)
                                {
                                    LOG(WARNING) << e.what();
                                }
                            catch (const std::exception& e)
                                {
                                    LOG(WARNING) << e.what();
                                }
                        }
                    else
                        {
                            LOG(INFO) << "Failed to save GPS L1 CA Ephemeris, map is empty";
                        }

                    // save Galileo E1 ephemeris to XML file
                    file_name = d_xml_base_path + "gal_ephemeris.xml";
                    if (d_internal_pvt_solver->galileo_ephemeris_map.empty() == false)
                        {
                            std::ofstream ofs;
                            try
                                {
                                    ofs.open(file_name.c_str(), std::ofstream::trunc | std::ofstream::out);
                                    boost::archive::xml_oarchive xml(ofs);
                                    // Annotate as full GPS week number
                                    for (auto& gal_eph_iter : d_internal_pvt_solver->galileo_ephemeris_map)
                                        {
                                            gal_eph_iter.second.WN += 1024;
                                        }
                                    xml << boost::serialization::make_nvp("GNSS-SDR_gal_ephemeris_map", d_internal_pvt_solver->galileo_ephemeris_map);
                                    LOG(INFO) << "Saved Galileo E1 Ephemeris map data";
                                }
                            catch (const boost::archive::archive_exception& e)
                                {
                                    LOG(WARNING) << e.what();
                                }
                            catch (const std::ofstream::failure& e)
                                {
                                    LOG(WARNING) << "Problem opening output XML file";
                                }
                            catch (const std::exception& e)
                                {
                                    LOG(WARNING) << e.what();
                                }
                        }
                    else
                        {
                            LOG(INFO) << "Failed to save Galileo E1 Ephemeris, map is empty";
                        }

                    // save GLONASS GNAV ephemeris to XML file
                    file_name = d_xml_base_path + "eph_GLONASS_GNAV.xml";
                    if (d_internal_pvt_solver->glonass_gnav_ephemeris_map.empty() == false)
                        {
                            std::ofstream ofs;
                            try
                                {
                                    ofs.open(file_name.c_str(), std::ofstream::trunc | std::ofstream::out);
                                    boost::archive::xml_oarchive xml(ofs);
                                    xml << boost::serialization::make_nvp("GNSS-SDR_gnav_ephemeris_map", d_internal_pvt_solver->glonass_gnav_ephemeris_map);
                                    LOG(INFO) << "Saved GLONASS GNAV Ephemeris map data";
                                }
                            catch (const boost::archive::archive_exception& e)
                                {
                                    LOG(WARNING) << e.what();
                                }
                            catch (const std::ofstream::failure& e)
                                {
                                    LOG(WARNING) << "Problem opening output XML file";
                                }
                            catch (const std::exception& e)
                                {
                                    LOG(WARNING) << e.what();
                                }
                        }
                    else
                        {
                            LOG(INFO) << "Failed to save GLONASS GNAV Ephemeris, map is empty";
                        }

                    // Save GPS UTC model parameters
                    file_name = d_xml_base_path + "gps_utc_model.xml";
                    if (d_internal_pvt_solver->gps_utc_model.valid)
                        {
                            std::ofstream ofs;
                            try
                                {
                                    ofs.open(file_name.c_str(), std::ofstream::trunc | std::ofstream::out);
                                    boost::archive::xml_oarchive xml(ofs);
                                    xml << boost::serialization::make_nvp("GNSS-SDR_utc_model", d_internal_pvt_solver->gps_utc_model);
                                    LOG(INFO) << "Saved GPS UTC model parameters";
                                }
                            catch (const std::ofstream::failure& e)
                                {
                                    LOG(WARNING) << "Problem opening output XML file";
                                }
                            catch (const boost::archive::archive_exception& e)
                                {
                                    LOG(WARNING) << e.what();
                                }
                            catch (const std::exception& e)
                                {
                                    LOG(WARNING) << e.what();
                                }
                        }
                    else
                        {
                            LOG(INFO) << "Failed to save GPS UTC model parameters, not valid data";
                        }

                    // Save Galileo UTC model parameters
                    file_name = d_xml_base_path + "gal_utc_model.xml";
                    if (d_internal_pvt_solver->galileo_utc_model.Delta_tLS != 0.0)
                        {
                            std::ofstream ofs;
                            try
                                {
                                    ofs.open(file_name.c_str(), std::ofstream::trunc | std::ofstream::out);
                                    boost::archive::xml_oarchive xml(ofs);
                                    xml << boost::serialization::make_nvp("GNSS-SDR_gal_utc_model", d_internal_pvt_solver->galileo_utc_model);
                                    LOG(INFO) << "Saved Galileo UTC model parameters";
                                }
                            catch (const boost::archive::archive_exception& e)
                                {
                                    LOG(WARNING) << e.what();
                                }
                            catch (const std::ofstream::failure& e)
                                {
                                    LOG(WARNING) << "Problem opening output XML file";
                                }
                            catch (const std::exception& e)
                                {
                                    LOG(WARNING) << e.what();
                                }
                        }
                    else
                        {
                            LOG(INFO) << "Failed to save Galileo UTC model parameters, not valid data";
                        }

                    // Save GPS iono parameters
                    file_name = d_xml_base_path + "gps_iono.xml";
                    if (d_internal_pvt_solver->gps_iono.valid == true)
                        {
                            std::ofstream ofs;
                            try
                                {
                                    ofs.open(file_name.c_str(), std::ofstream::trunc | std::ofstream::out);
                                    boost::archive::xml_oarchive xml(ofs);
                                    xml << boost::serialization::make_nvp("GNSS-SDR_iono_model", d_internal_pvt_solver->gps_iono);
                                    LOG(INFO) << "Saved GPS ionospheric model parameters";
                                }
                            catch (const boost::archive::archive_exception& e)
                                {
                                    LOG(WARNING) << e.what();
                                }
                            catch (const std::ofstream::failure& e)
                                {
                                    LOG(WARNING) << "Problem opening output XML file";
                                }
                            catch (const std::exception& e)
                                {
                                    LOG(WARNING) << e.what();
                                }
                        }
                    else
                        {
                            LOG(INFO) << "Failed to save GPS ionospheric model parameters, not valid data";
                        }

                    // Save GPS CNAV iono parameters
                    file_name = d_xml_base_path + "gps_cnav_iono.xml";
                    if (d_internal_pvt_solver->gps_cnav_iono.valid == true)
                        {
                            std::ofstream ofs;
                            try
                                {
                                    ofs.open(file_name.c_str(), std::ofstream::trunc | std::ofstream::out);
                                    boost::archive::xml_oarchive xml(ofs);
                                    xml << boost::serialization::make_nvp("GNSS-SDR_cnav_iono_model", d_internal_pvt_solver->gps_cnav_iono);
                                    LOG(INFO) << "Saved GPS CNAV ionospheric model parameters";
                                }
                            catch (const boost::archive::archive_exception& e)
                                {
                                    LOG(WARNING) << e.what();
                                }
                            catch (const std::ofstream::failure& e)
                                {
                                    LOG(WARNING) << "Problem opening output XML file";
                                }
                            catch (const std::exception& e)
                                {
                                    LOG(WARNING) << e.what();
                                }
                        }
                    else
                        {
                            LOG(INFO) << "Failed to save GPS CNAV ionospheric model parameters, not valid data";
                        }

                    // Save Galileo iono parameters
                    file_name = d_xml_base_path + "gal_iono.xml";
                    if (d_internal_pvt_solver->galileo_iono.ai0 != 0.0)
                        {
                            std::ofstream ofs;
                            try
                                {
                                    ofs.open(file_name.c_str(), std::ofstream::trunc | std::ofstream::out);
                                    boost::archive::xml_oarchive xml(ofs);
                                    xml << boost::serialization::make_nvp("GNSS-SDR_gal_iono_model", d_internal_pvt_solver->galileo_iono);
                                    LOG(INFO) << "Saved Galileo ionospheric model parameters";
                                }
                            catch (const boost::archive::archive_exception& e)
                                {
                                    LOG(WARNING) << e.what();
                                }
                            catch (const std::ofstream::failure& e)
                                {
                                    LOG(WARNING) << "Problem opening output XML file";
                                }
                            catch (const std::exception& e)
                                {
                                    LOG(WARNING) << e.what();
                                }
                        }
                    else
                        {
                            LOG(INFO) << "Failed to save Galileo ionospheric model parameters, not valid data";
                        }

                    // save GPS almanac to XML file
                    file_name = d_xml_base_path + "gps_almanac.xml";
                    if (d_internal_pvt_solver->gps_almanac_map.empty() == false)
                        {
                            std::ofstream ofs;
                            try
                                {
                                    ofs.open(file_name.c_str(), std::ofstream::trunc | std::ofstream::out);
                                    boost::archive::xml_oarchive xml(ofs);
                                    xml << boost::serialization::make_nvp("GNSS-SDR_gps_almanac_map", d_internal_pvt_solver->gps_almanac_map);
                                    LOG(INFO) << "Saved GPS almanac map data";
                                }
                            catch (const boost::archive::archive_exception& e)
                                {
                                    LOG(WARNING) << e.what();
                                }
                            catch (const std::ofstream::failure& e)
                                {
                                    LOG(WARNING) << "Problem opening output XML file";
                                }
                            catch (const std::exception& e)
                                {
                                    LOG(WARNING) << e.what();
                                }
                        }
                    else
                        {
                            LOG(INFO) << "Failed to save GPS almanac, map is empty";
                        }

                    // Save Galileo almanac
                    file_name = d_xml_base_path + "gal_almanac.xml";
                    if (d_internal_pvt_solver->galileo_almanac_map.empty() == false)
                        {
                            std::ofstream ofs;
                            try
                                {
                                    ofs.open(file_name.c_str(), std::ofstream::trunc | std::ofstream::out);
                                    boost::archive::xml_oarchive xml(ofs);
                                    xml << boost::serialization::make_nvp("GNSS-SDR_gal_almanac_map", d_internal_pvt_solver->galileo_almanac_map);
                                    LOG(INFO) << "Saved Galileo almanac data";
                                }
                            catch (const boost::archive::archive_exception& e)
                                {
                                    LOG(WARNING) << e.what();
                                }
                            catch (const std::ofstream::failure& e)
                                {
                                    LOG(WARNING) << "Problem opening output XML file";
                                }
                            catch (const std::exception& e)
                                {
                                    LOG(WARNING) << e.what();
                                }
                        }
                    else
                        {
                            LOG(INFO) << "Failed to save Galileo almanac, not valid data";
                        }

                    // Save GPS CNAV UTC model parameters
                    file_name = d_xml_base_path + "gps_cnav_utc_model.xml";
                    if (d_internal_pvt_solver->gps_cnav_utc_model.valid)
                        {
                            std::ofstream ofs;
                            try
                                {
                                    ofs.open(file_name.c_str(), std::ofstream::trunc | std::ofstream::out);
                                    boost::archive::xml_oarchive xml(ofs);
                                    xml << boost::serialization::make_nvp("GNSS-SDR_cnav_utc_model", d_internal_pvt_solver->gps_cnav_utc_model);
                                    LOG(INFO) << "Saved GPS CNAV UTC model parameters";
                                }
                            catch (const boost::archive::archive_exception& e)
                                {
                                    LOG(WARNING) << e.what();
                                }
                            catch (const std::ofstream::failure& e)
                                {
                                    LOG(WARNING) << "Problem opening output XML file";
                                }
                            catch (const std::exception& e)
                                {
                                    LOG(WARNING) << e.what();
                                }
                        }
                    else
                        {
                            LOG(INFO) << "Failed to save GPS CNAV UTC model parameters, not valid data";
                        }

                    // save GLONASS GNAV ephemeris to XML file
                    file_name = d_xml_base_path + "glo_gnav_ephemeris.xml";
                    if (d_internal_pvt_solver->glonass_gnav_ephemeris_map.empty() == false)
                        {
                            std::ofstream ofs;
                            try
                                {
                                    ofs.open(file_name.c_str(), std::ofstream::trunc | std::ofstream::out);
                                    boost::archive::xml_oarchive xml(ofs);
                                    xml << boost::serialization::make_nvp("GNSS-SDR_gnav_ephemeris_map", d_internal_pvt_solver->glonass_gnav_ephemeris_map);
                                    LOG(INFO) << "Saved GLONASS GNAV ephemeris map data";
                                }
                            catch (const boost::archive::archive_exception& e)
                                {
                                    LOG(WARNING) << e.what();
                                }
                            catch (const std::ofstream::failure& e)
                                {
                                    LOG(WARNING) << "Problem opening output XML file";
                                }
                            catch (const std::exception& e)
                                {
                                    LOG(WARNING) << e.what();
                                }
                        }
                    else
                        {
                            LOG(INFO) << "Failed to save GLONASS GNAV ephemeris, map is empty";
                        }

                    // save GLONASS UTC model parameters to XML file
                    file_name = d_xml_base_path + "glo_utc_model.xml";
                    if (d_internal_pvt_solver->glonass_gnav_utc_model.valid)
                        {
                            std::ofstream ofs;
                            try
                                {
                                    ofs.open(file_name.c_str(), std::ofstream::trunc | std::ofstream::out);
                                    boost::archive::xml_oarchive xml(ofs);
                                    xml << boost::serialization::make_nvp("GNSS-SDR_gnav_utc_model", d_internal_pvt_solver->glonass_gnav_utc_model);
                                    LOG(INFO) << "Saved GLONASS UTC model parameters";
                                }
                            catch (const boost::archive::archive_exception& e)
                                {
                                    LOG(WARNING) << e.what();
                                }
                            catch (const std::ofstream::failure& e)
                                {
                                    LOG(WARNING) << "Problem opening output XML file";
                                }
                            catch (const std::exception& e)
                                {
                                    LOG(WARNING) << e.what();
                                }
                        }
                    else
                        {
                            LOG(INFO) << "Failed to save GLONASS GNAV ephemeris, not valid data";
                        }

                    // save BeiDou DNAV ephemeris to XML file
                    file_name = d_xml_base_path + "bds_dnav_ephemeris.xml";
                    if (d_internal_pvt_solver->beidou_dnav_ephemeris_map.empty() == false)
                        {
                            std::ofstream ofs;
                            try
                                {
                                    ofs.open(file_name.c_str(), std::ofstream::trunc | std::ofstream::out);
                                    boost::archive::xml_oarchive xml(ofs);
                                    xml << boost::serialization::make_nvp("GNSS-SDR_bds_dnav_ephemeris_map", d_internal_pvt_solver->beidou_dnav_ephemeris_map);
                                    LOG(INFO) << "Saved BeiDou DNAV Ephemeris map data";
                                }
                            catch (const boost::archive::archive_exception& e)
                                {
                                    LOG(WARNING) << e.what();
                                }
                            catch (const std::ofstream::failure& e)
                                {
                                    LOG(WARNING) << "Problem opening output XML file";
                                }
                            catch (const std::exception& e)
                                {
                                    LOG(WARNING) << e.what();
                                }
                        }
                    else
                        {
                            LOG(INFO) << "Failed to save BeiDou DNAV Ephemeris, map is empty";
                        }

                    // Save BeiDou DNAV iono parameters
                    file_name = d_xml_base_path + "bds_dnav_iono.xml";
                    if (d_internal_pvt_solver->beidou_dnav_iono.valid)
                        {
                            std::ofstream ofs;
                            try
                                {
                                    ofs.open(file_name.c_str(), std::ofstream::trunc | std::ofstream::out);
                                    boost::archive::xml_oarchive xml(ofs);
                                    xml << boost::serialization::make_nvp("GNSS-SDR_bds_dnav_iono_model", d_internal_pvt_solver->beidou_dnav_iono);
                                    LOG(INFO) << "Saved BeiDou DNAV ionospheric model parameters";
                                }
                            catch (const boost::archive::archive_exception& e)
                                {
                                    LOG(WARNING) << e.what();
                                }
                            catch (const std::ofstream::failure& e)
                                {
                                    LOG(WARNING) << "Problem opening output XML file";
                                }
                            catch (const std::exception& e)
                                {
                                    LOG(WARNING) << e.what();
                                }
                        }
                    else
                        {
                            LOG(INFO) << "Failed to save BeiDou DNAV ionospheric model parameters, not valid data";
                        }

                    // save BeiDou DNAV almanac to XML file
                    file_name = d_xml_base_path + "bds_dnav_almanac.xml";
                    if (d_internal_pvt_solver->beidou_dnav_almanac_map.empty() == false)
                        {
                            std::ofstream ofs;
                            try
                                {
                                    ofs.open(file_name.c_str(), std::ofstream::trunc | std::ofstream::out);
                                    boost::archive::xml_oarchive xml(ofs);
                                    xml << boost::serialization::make_nvp("GNSS-SDR_bds_dnav_almanac_map", d_internal_pvt_solver->beidou_dnav_almanac_map);
                                    LOG(INFO) << "Saved BeiDou DNAV almanac map data";
                                }
                            catch (const boost::archive::archive_exception& e)
                                {
                                    LOG(WARNING) << e.what();
                                }
                            catch (const std::ofstream::failure& e)
                                {
                                    LOG(WARNING) << "Problem opening output XML file";
                                }
                            catch (const std::exception& e)
                                {
                                    LOG(WARNING) << e.what();
                                }
                        }
                    else
                        {
                            LOG(INFO) << "Failed to save BeiDou DNAV almanac, map is empty";
                        }

                    // Save BeiDou UTC model parameters
                    file_name = d_xml_base_path + "bds_dnav_utc_model.xml";
                    if (d_internal_pvt_solver->beidou_dnav_utc_model.valid)
                        {
                            std::ofstream ofs;
                            try
                                {
                                    ofs.open(file_name.c_str(), std::ofstream::trunc | std::ofstream::out);
                                    boost::archive::xml_oarchive xml(ofs);
                                    xml << boost::serialization::make_nvp("GNSS-SDR_bds_dnav_utc_model", d_internal_pvt_solver->beidou_dnav_utc_model);
                                    LOG(INFO) << "Saved BeiDou DNAV UTC model parameters";
                                }
                            catch (const boost::archive::archive_exception& e)
                                {
                                    LOG(WARNING) << e.what();
                                }
                            catch (const std::ofstream::failure& e)
                                {
                                    LOG(WARNING) << "Problem opening output XML file";
                                }
                            catch (const std::exception& e)
                                {
                                    LOG(WARNING) << e.what();
                                }
                        }
                    else
                        {
                            LOG(INFO) << "Failed to save BeiDou DNAV UTC model parameters, not valid data";
                        }
                }

            if (d_log_timetag_file.is_open())
                {
                    try
                        {
                            d_log_timetag_file.close();
                        }
                    catch (const std::exception& e)
                        {
                            LOG(WARNING) << "Problem closing Log PVT timetag metadata file: " << e.what();
                        }
                }
        }
    catch (std::length_error& e)
        {
            LOG(WARNING) << e.what();
        }
}


void rtklib_pvt_gs::msg_handler_telemetry(const pmt::pmt_t& msg)
{
    try
        {
            const size_t msg_type_hash_code = pmt::any_ref(msg).type().hash_code();
            // ************************* GPS telemetry *************************
            if (msg_type_hash_code == d_gps_ephemeris_sptr_type_hash_code)
                {
                    // ### GPS EPHEMERIS ###
                    const auto gps_eph = wht::any_cast<std::shared_ptr<Gps_Ephemeris>>(pmt::any_ref(msg));
                    DLOG(INFO) << "Ephemeris record has arrived from SAT ID "
                               << gps_eph->PRN << " (Block "
                               << gps_eph->satelliteBlock[gps_eph->PRN] << ")"
                               << "inserted with Toe=" << gps_eph->toe << " and GPS Week="
                               << gps_eph->WN;

                    // todo: Send only new sets of ephemeris (new TOE), not sent to the client
                    // send the new eph to the eph monitor (if enabled)
                    if (d_flag_monitor_ephemeris_enabled)
                        {
                            d_eph_udp_sink_ptr->write_gps_ephemeris(gps_eph);
                        }
                    // update/insert new ephemeris record to the global ephemeris map
                    if (d_rinex_output_enabled && d_rp->is_rinex_header_written())  // The header is already written, we can now log the navigation message data
                        {
                            bool new_annotation = false;
                            if (d_internal_pvt_solver->gps_ephemeris_map.find(gps_eph->PRN) == d_internal_pvt_solver->gps_ephemeris_map.cend())
                                {
                                    new_annotation = true;
                                }
                            else
                                {
                                    if (d_internal_pvt_solver->gps_ephemeris_map[gps_eph->PRN].toe != gps_eph->toe)
                                        {
                                            new_annotation = true;
                                        }
                                }
                            if (new_annotation == true)
                                {
                                    // New record!
                                    std::map<int32_t, Gps_Ephemeris> new_eph;
                                    new_eph[gps_eph->PRN] = *gps_eph;
                                    d_rp->log_rinex_nav_gps_nav(d_type_of_rx, new_eph);
                                }
                        }
                    d_internal_pvt_solver->gps_ephemeris_map[gps_eph->PRN] = *gps_eph;
                    if (d_enable_rx_clock_correction == true)
                        {
                            d_user_pvt_solver->gps_ephemeris_map[gps_eph->PRN] = *gps_eph;
                        }
                    if (gps_eph->SV_health != 0)
                        {
                            std::cout << TEXT_RED << "Satellite " << Gnss_Satellite(std::string("GPS"), gps_eph->PRN)
                                      << " is not healthy, not used for navigation" << TEXT_RESET << '\n';
                        }
                }
            else if (msg_type_hash_code == d_gps_iono_sptr_type_hash_code)
                {
                    // ### GPS IONO ###
                    const auto gps_iono = wht::any_cast<std::shared_ptr<Gps_Iono>>(pmt::any_ref(msg));
                    d_internal_pvt_solver->gps_iono = *gps_iono;
                    if (d_enable_rx_clock_correction == true)
                        {
                            d_user_pvt_solver->gps_iono = *gps_iono;
                        }
                    DLOG(INFO) << "New IONO record has arrived";
                }
            else if (msg_type_hash_code == d_gps_utc_model_sptr_type_hash_code)
                {
                    // ### GPS UTC MODEL ###
                    const auto gps_utc_model = wht::any_cast<std::shared_ptr<Gps_Utc_Model>>(pmt::any_ref(msg));
                    d_internal_pvt_solver->gps_utc_model = *gps_utc_model;
                    if (d_enable_rx_clock_correction == true)
                        {
                            d_user_pvt_solver->gps_utc_model = *gps_utc_model;
                        }
                    DLOG(INFO) << "New UTC record has arrived";
                }
            else if (msg_type_hash_code == d_gps_cnav_ephemeris_sptr_type_hash_code)
                {
                    // ### GPS CNAV message ###
                    const auto gps_cnav_ephemeris = wht::any_cast<std::shared_ptr<Gps_CNAV_Ephemeris>>(pmt::any_ref(msg));
                    // update/insert new ephemeris record to the global ephemeris map
                    if (d_rinex_output_enabled && d_rp->is_rinex_header_written())  // The header is already written, we can now log the navigation message data
                        {
                            bool new_annotation = false;
                            if (d_internal_pvt_solver->gps_cnav_ephemeris_map.find(gps_cnav_ephemeris->PRN) == d_internal_pvt_solver->gps_cnav_ephemeris_map.cend())
                                {
                                    new_annotation = true;
                                }
                            else
                                {
                                    if (d_internal_pvt_solver->gps_cnav_ephemeris_map[gps_cnav_ephemeris->PRN].toe1 != gps_cnav_ephemeris->toe1)
                                        {
                                            new_annotation = true;
                                        }
                                }
                            if (new_annotation == true)
                                {
                                    // New record!
                                    std::map<int32_t, Gps_CNAV_Ephemeris> new_cnav_eph;
                                    new_cnav_eph[gps_cnav_ephemeris->PRN] = *gps_cnav_ephemeris;
                                    d_rp->log_rinex_nav_gps_cnav(d_type_of_rx, new_cnav_eph);
                                }
                        }
                    d_internal_pvt_solver->gps_cnav_ephemeris_map[gps_cnav_ephemeris->PRN] = *gps_cnav_ephemeris;
                    if (d_enable_rx_clock_correction == true)
                        {
                            d_user_pvt_solver->gps_cnav_ephemeris_map[gps_cnav_ephemeris->PRN] = *gps_cnav_ephemeris;
                        }
                    if (gps_cnav_ephemeris->signal_health != 0)
                        {
                            std::cout << "Satellite " << Gnss_Satellite(std::string("GPS"), gps_cnav_ephemeris->PRN)
                                      << " does not report a healthy status in the CNAV message,"
                                      << " use PVT solutions at your own risk.\n";
                        }
                    DLOG(INFO) << "New GPS CNAV ephemeris record has arrived";
                }
            else if (msg_type_hash_code == d_gps_cnav_iono_sptr_type_hash_code)
                {
                    // ### GPS CNAV IONO ###
                    const auto gps_cnav_iono = wht::any_cast<std::shared_ptr<Gps_CNAV_Iono>>(pmt::any_ref(msg));
                    d_internal_pvt_solver->gps_cnav_iono = *gps_cnav_iono;
                    if (d_enable_rx_clock_correction == true)
                        {
                            d_user_pvt_solver->gps_cnav_iono = *gps_cnav_iono;
                        }
                    DLOG(INFO) << "New CNAV IONO record has arrived";
                }
            else if (msg_type_hash_code == d_gps_cnav_utc_model_sptr_type_hash_code)
                {
                    // ### GPS CNAV UTC MODEL ###
                    const auto gps_cnav_utc_model = wht::any_cast<std::shared_ptr<Gps_CNAV_Utc_Model>>(pmt::any_ref(msg));
                    d_internal_pvt_solver->gps_cnav_utc_model = *gps_cnav_utc_model;
                    {
                        d_user_pvt_solver->gps_cnav_utc_model = *gps_cnav_utc_model;
                    }
                    DLOG(INFO) << "New CNAV UTC record has arrived";
                }

            else if (msg_type_hash_code == d_gps_almanac_sptr_type_hash_code)
                {
                    // ### GPS ALMANAC ###
                    const auto gps_almanac = wht::any_cast<std::shared_ptr<Gps_Almanac>>(pmt::any_ref(msg));
                    d_internal_pvt_solver->gps_almanac_map[gps_almanac->PRN] = *gps_almanac;
                    if (d_enable_rx_clock_correction == true)
                        {
                            d_user_pvt_solver->gps_almanac_map[gps_almanac->PRN] = *gps_almanac;
                        }
                    DLOG(INFO) << "New GPS almanac record has arrived";
                }

            // *********************** Galileo telemetry ***********************
            else if (msg_type_hash_code == d_galileo_ephemeris_sptr_type_hash_code)
                {
                    // ### Galileo EPHEMERIS ###
                    const auto galileo_eph = wht::any_cast<std::shared_ptr<Galileo_Ephemeris>>(pmt::any_ref(msg));
                    // insert new ephemeris record
                    DLOG(INFO) << "Galileo New Ephemeris record inserted in global map with TOW =" << galileo_eph->tow
                               << ", GALILEO Week Number =" << galileo_eph->WN
                               << " and Ephemeris IOD = " << galileo_eph->IOD_ephemeris;
                    // todo: Send only new sets of ephemeris (new TOE), not sent to the client
                    // send the new eph to the eph monitor (if enabled)
                    if (d_flag_monitor_ephemeris_enabled)
                        {
                            d_eph_udp_sink_ptr->write_galileo_ephemeris(galileo_eph);
                        }
                    // update/insert new ephemeris record to the global ephemeris map
                    if (d_rinex_output_enabled && d_rp->is_rinex_header_written())  // The header is already written, we can now log the navigation message data
                        {
                            bool new_annotation = false;
                            if (d_internal_pvt_solver->galileo_ephemeris_map.find(galileo_eph->PRN) == d_internal_pvt_solver->galileo_ephemeris_map.cend())
                                {
                                    new_annotation = true;
                                }
                            else
                                {
                                    if (d_internal_pvt_solver->galileo_ephemeris_map[galileo_eph->PRN].toe != galileo_eph->toe)
                                        {
                                            new_annotation = true;
                                        }
                                }
                            if (new_annotation == true)
                                {
                                    // New record!
                                    std::map<int32_t, Galileo_Ephemeris> new_gal_eph;
                                    new_gal_eph[galileo_eph->PRN] = *galileo_eph;
                                    d_rp->log_rinex_nav_gal_nav(d_type_of_rx, new_gal_eph);
                                }
                        }
                    d_internal_pvt_solver->galileo_ephemeris_map[galileo_eph->PRN] = *galileo_eph;
                    if (d_enable_rx_clock_correction == true)
                        {
                            d_user_pvt_solver->galileo_ephemeris_map[galileo_eph->PRN] = *galileo_eph;
                        }
                    if (((galileo_eph->E1B_HS != 0) || (galileo_eph->E1B_DVS == true)) ||
                        ((galileo_eph->E5a_HS != 0) || (galileo_eph->E5a_DVS == true)) ||
                        ((galileo_eph->E5b_HS != 0) || (galileo_eph->E5b_DVS == true)))
                        {
                            std::cout << TEXT_RED << "Satellite " << Gnss_Satellite(std::string("Galileo"), galileo_eph->PRN)
                                      << " is not healthy, not used for navigation" << TEXT_RESET << '\n';
                        }
                }
            else if (msg_type_hash_code == d_galileo_iono_sptr_type_hash_code)
                {
                    // ### Galileo IONO ###
                    const auto galileo_iono = wht::any_cast<std::shared_ptr<Galileo_Iono>>(pmt::any_ref(msg));
                    d_internal_pvt_solver->galileo_iono = *galileo_iono;
                    if (d_enable_rx_clock_correction == true)
                        {
                            d_user_pvt_solver->galileo_iono = *galileo_iono;
                        }
                    DLOG(INFO) << "New IONO record has arrived";
                }
            else if (msg_type_hash_code == d_galileo_utc_model_sptr_type_hash_code)
                {
                    // ### Galileo UTC MODEL ###
                    const auto galileo_utc_model = wht::any_cast<std::shared_ptr<Galileo_Utc_Model>>(pmt::any_ref(msg));
                    d_internal_pvt_solver->galileo_utc_model = *galileo_utc_model;
                    if (d_enable_rx_clock_correction == true)
                        {
                            d_user_pvt_solver->galileo_utc_model = *galileo_utc_model;
                        }
                    DLOG(INFO) << "New UTC record has arrived";
                }
            else if (msg_type_hash_code == d_galileo_almanac_helper_sptr_type_hash_code)
                {
                    // ### Galileo Almanac ###
                    const auto galileo_almanac_helper = wht::any_cast<std::shared_ptr<Galileo_Almanac_Helper>>(pmt::any_ref(msg));
                    const Galileo_Almanac sv1 = galileo_almanac_helper->get_almanac(1);
                    const Galileo_Almanac sv2 = galileo_almanac_helper->get_almanac(2);
                    const Galileo_Almanac sv3 = galileo_almanac_helper->get_almanac(3);

                    if (sv1.PRN != 0)
                        {
                            d_internal_pvt_solver->galileo_almanac_map[sv1.PRN] = sv1;
                            if (d_enable_rx_clock_correction == true)
                                {
                                    d_user_pvt_solver->galileo_almanac_map[sv1.PRN] = sv1;
                                }
                        }
                    if (sv2.PRN != 0)
                        {
                            d_internal_pvt_solver->galileo_almanac_map[sv2.PRN] = sv2;
                            if (d_enable_rx_clock_correction == true)
                                {
                                    d_user_pvt_solver->galileo_almanac_map[sv2.PRN] = sv2;
                                }
                        }
                    if (sv3.PRN != 0)
                        {
                            d_internal_pvt_solver->galileo_almanac_map[sv3.PRN] = sv3;
                            if (d_enable_rx_clock_correction == true)
                                {
                                    d_user_pvt_solver->galileo_almanac_map[sv3.PRN] = sv3;
                                }
                        }
                    DLOG(INFO) << "New Galileo Almanac data have arrived";
                }
            else if (msg_type_hash_code == d_galileo_almanac_sptr_type_hash_code)
                {
                    // ### Galileo Almanac ###
                    const auto galileo_alm = wht::any_cast<std::shared_ptr<Galileo_Almanac>>(pmt::any_ref(msg));
                    // update/insert new almanac record to the global almanac map
                    d_internal_pvt_solver->galileo_almanac_map[galileo_alm->PRN] = *galileo_alm;
                    if (d_enable_rx_clock_correction == true)
                        {
                            d_user_pvt_solver->galileo_almanac_map[galileo_alm->PRN] = *galileo_alm;
                        }
                }

            // **************** GLONASS GNAV Telemetry *************************
            else if (msg_type_hash_code == d_glonass_gnav_ephemeris_sptr_type_hash_code)
                {
                    // ### GLONASS GNAV EPHEMERIS ###
                    const auto glonass_gnav_eph = wht::any_cast<std::shared_ptr<Glonass_Gnav_Ephemeris>>(pmt::any_ref(msg));
                    // TODO Add GLONASS with gps week number and tow,
                    // insert new ephemeris record
                    DLOG(INFO) << "GLONASS GNAV New Ephemeris record inserted in global map with TOW =" << glonass_gnav_eph->d_TOW
                               << ", Week Number =" << glonass_gnav_eph->d_WN
                               << " and Ephemeris IOD in UTC = " << glonass_gnav_eph->compute_GLONASS_time(glonass_gnav_eph->d_t_b)
                               << " from SV = " << glonass_gnav_eph->i_satellite_slot_number;
                    // update/insert new ephemeris record to the global ephemeris map
                    if (d_rinex_output_enabled && d_rp->is_rinex_header_written())  // The header is already written, we can now log the navigation message data
                        {
                            bool new_annotation = false;
                            if (d_internal_pvt_solver->glonass_gnav_ephemeris_map.find(glonass_gnav_eph->PRN) == d_internal_pvt_solver->glonass_gnav_ephemeris_map.cend())
                                {
                                    new_annotation = true;
                                }
                            else
                                {
                                    if (d_internal_pvt_solver->glonass_gnav_ephemeris_map[glonass_gnav_eph->PRN].d_t_b != glonass_gnav_eph->d_t_b)
                                        {
                                            new_annotation = true;
                                        }
                                }
                            if (new_annotation == true)
                                {
                                    // New record!
                                    std::map<int32_t, Glonass_Gnav_Ephemeris> new_glo_eph;
                                    new_glo_eph[glonass_gnav_eph->PRN] = *glonass_gnav_eph;
                                    d_rp->log_rinex_nav_glo_gnav(d_type_of_rx, new_glo_eph);
                                }
                        }
                    d_internal_pvt_solver->glonass_gnav_ephemeris_map[glonass_gnav_eph->PRN] = *glonass_gnav_eph;
                    if (d_enable_rx_clock_correction == true)
                        {
                            d_user_pvt_solver->glonass_gnav_ephemeris_map[glonass_gnav_eph->PRN] = *glonass_gnav_eph;
                        }
                }
            else if (msg_type_hash_code == d_glonass_gnav_utc_model_sptr_type_hash_code)
                {
                    // ### GLONASS GNAV UTC MODEL ###
                    const auto glonass_gnav_utc_model = wht::any_cast<std::shared_ptr<Glonass_Gnav_Utc_Model>>(pmt::any_ref(msg));
                    d_internal_pvt_solver->glonass_gnav_utc_model = *glonass_gnav_utc_model;
                    if (d_enable_rx_clock_correction == true)
                        {
                            d_user_pvt_solver->glonass_gnav_utc_model = *glonass_gnav_utc_model;
                        }
                    DLOG(INFO) << "New GLONASS GNAV UTC record has arrived";
                }
            else if (msg_type_hash_code == d_glonass_gnav_almanac_sptr_type_hash_code)
                {
                    // ### GLONASS GNAV Almanac ###
                    const auto glonass_gnav_almanac = wht::any_cast<std::shared_ptr<Glonass_Gnav_Almanac>>(pmt::any_ref(msg));
                    d_internal_pvt_solver->glonass_gnav_almanac = *glonass_gnav_almanac;
                    if (d_enable_rx_clock_correction == true)
                        {
                            d_user_pvt_solver->glonass_gnav_almanac = *glonass_gnav_almanac;
                        }
                    DLOG(INFO) << "New GLONASS GNAV Almanac has arrived"
                               << ", GLONASS GNAV Slot Number =" << glonass_gnav_almanac->d_n_A;
                }

            // *********************** BeiDou telemetry ************************
            else if (msg_type_hash_code == d_beidou_dnav_ephemeris_sptr_type_hash_code)
                {
                    // ### Beidou EPHEMERIS ###
                    const auto bds_dnav_eph = wht::any_cast<std::shared_ptr<Beidou_Dnav_Ephemeris>>(pmt::any_ref(msg));
                    DLOG(INFO) << "Ephemeris record has arrived from SAT ID "
                               << bds_dnav_eph->PRN << " (Block "
                               << bds_dnav_eph->satelliteBlock[bds_dnav_eph->PRN] << ")"
                               << "inserted with Toe=" << bds_dnav_eph->toe << " and BDS Week="
                               << bds_dnav_eph->WN;
                    // update/insert new ephemeris record to the global ephemeris map
                    if (d_rinex_output_enabled && d_rp->is_rinex_header_written())  // The header is already written, we can now log the navigation message data
                        {
                            bool new_annotation = false;
                            if (d_internal_pvt_solver->beidou_dnav_ephemeris_map.find(bds_dnav_eph->PRN) == d_internal_pvt_solver->beidou_dnav_ephemeris_map.cend())
                                {
                                    new_annotation = true;
                                }
                            else
                                {
                                    if (d_internal_pvt_solver->beidou_dnav_ephemeris_map[bds_dnav_eph->PRN].toc != bds_dnav_eph->toc)
                                        {
                                            new_annotation = true;
                                        }
                                }
                            if (new_annotation == true)
                                {
                                    // New record!
                                    std::map<int32_t, Beidou_Dnav_Ephemeris> new_bds_eph;
                                    new_bds_eph[bds_dnav_eph->PRN] = *bds_dnav_eph;
                                    d_rp->log_rinex_nav_bds_dnav(d_type_of_rx, new_bds_eph);
                                }
                        }
                    d_internal_pvt_solver->beidou_dnav_ephemeris_map[bds_dnav_eph->PRN] = *bds_dnav_eph;
                    if (d_enable_rx_clock_correction == true)
                        {
                            d_user_pvt_solver->beidou_dnav_ephemeris_map[bds_dnav_eph->PRN] = *bds_dnav_eph;
                        }
                    if (bds_dnav_eph->SV_health != 0)
                        {
                            std::cout << TEXT_RED << "Satellite " << Gnss_Satellite(std::string("Beidou"), bds_dnav_eph->PRN)
                                      << " is not healthy, not used for navigation" << TEXT_RESET << '\n';
                        }
                }
            else if (msg_type_hash_code == d_beidou_dnav_iono_sptr_type_hash_code)
                {
                    // ### BeiDou IONO ###
                    const auto bds_dnav_iono = wht::any_cast<std::shared_ptr<Beidou_Dnav_Iono>>(pmt::any_ref(msg));
                    d_internal_pvt_solver->beidou_dnav_iono = *bds_dnav_iono;
                    if (d_enable_rx_clock_correction == true)
                        {
                            d_user_pvt_solver->beidou_dnav_iono = *bds_dnav_iono;
                        }
                    DLOG(INFO) << "New BeiDou DNAV IONO record has arrived";
                }
            else if (msg_type_hash_code == d_beidou_dnav_utc_model_sptr_type_hash_code)
                {
                    // ### BeiDou UTC MODEL ###
                    const auto bds_dnav_utc_model = wht::any_cast<std::shared_ptr<Beidou_Dnav_Utc_Model>>(pmt::any_ref(msg));
                    d_internal_pvt_solver->beidou_dnav_utc_model = *bds_dnav_utc_model;
                    if (d_enable_rx_clock_correction == true)
                        {
                            d_user_pvt_solver->beidou_dnav_utc_model = *bds_dnav_utc_model;
                        }
                    DLOG(INFO) << "New BeiDou DNAV UTC record has arrived";
                }
            else if (msg_type_hash_code == d_beidou_dnav_almanac_sptr_type_hash_code)
                {
                    // ### BeiDou ALMANAC ###
                    const auto bds_dnav_almanac = wht::any_cast<std::shared_ptr<Beidou_Dnav_Almanac>>(pmt::any_ref(msg));
                    d_internal_pvt_solver->beidou_dnav_almanac_map[bds_dnav_almanac->PRN] = *bds_dnav_almanac;
                    if (d_enable_rx_clock_correction == true)
                        {
                            d_user_pvt_solver->beidou_dnav_almanac_map[bds_dnav_almanac->PRN] = *bds_dnav_almanac;
                        }
                    DLOG(INFO) << "New BeiDou DNAV almanac record has arrived";
                }
            else
                {
                    LOG(WARNING) << "msg_handler_telemetry unknown object type!";
                }
        }
    catch (const wht::bad_any_cast& e)
        {
            LOG(WARNING) << "msg_handler_telemetry Bad any_cast: " << e.what();
        }
}


void rtklib_pvt_gs::msg_handler_has_data(const pmt::pmt_t& msg) const
{
    try
        {
            const size_t msg_type_hash_code = pmt::any_ref(msg).type().hash_code();
            if (msg_type_hash_code == d_galileo_has_data_sptr_type_hash_code)
                {
                    const auto has_data = wht::any_cast<std::shared_ptr<Galileo_HAS_data>>(pmt::any_ref(msg));
                    if (d_has_simple_printer)
                        {
                            d_has_simple_printer->print_message(has_data.get());
                        }
                    if (d_rtcm_printer && has_data->tow <= 604800)
                        {
                            d_rtcm_printer->Print_IGM_Messages(*has_data.get());
                        }
                }
        }
    catch (const wht::bad_any_cast& e)
        {
            LOG(WARNING) << "msg_handler_has_data Bad any_cast: " << e.what();
        }
}


std::map<int, Gps_Ephemeris> rtklib_pvt_gs::get_gps_ephemeris_map() const
{
    return d_internal_pvt_solver->gps_ephemeris_map;
}


std::map<int, Gps_Almanac> rtklib_pvt_gs::get_gps_almanac_map() const
{
    return d_internal_pvt_solver->gps_almanac_map;
}


std::map<int, Galileo_Ephemeris> rtklib_pvt_gs::get_galileo_ephemeris_map() const
{
    return d_internal_pvt_solver->galileo_ephemeris_map;
}


std::map<int, Galileo_Almanac> rtklib_pvt_gs::get_galileo_almanac_map() const
{
    return d_internal_pvt_solver->galileo_almanac_map;
}


std::map<int, Beidou_Dnav_Ephemeris> rtklib_pvt_gs::get_beidou_dnav_ephemeris_map() const
{
    return d_internal_pvt_solver->beidou_dnav_ephemeris_map;
}


std::map<int, Beidou_Dnav_Almanac> rtklib_pvt_gs::get_beidou_dnav_almanac_map() const
{
    return d_internal_pvt_solver->beidou_dnav_almanac_map;
}


void rtklib_pvt_gs::clear_ephemeris()
{
    d_internal_pvt_solver->gps_ephemeris_map.clear();
    d_internal_pvt_solver->gps_almanac_map.clear();
    d_internal_pvt_solver->galileo_ephemeris_map.clear();
    d_internal_pvt_solver->galileo_almanac_map.clear();
    d_internal_pvt_solver->beidou_dnav_ephemeris_map.clear();
    d_internal_pvt_solver->beidou_dnav_almanac_map.clear();
    if (d_enable_rx_clock_correction == true)
        {
            d_user_pvt_solver->gps_ephemeris_map.clear();
            d_user_pvt_solver->gps_almanac_map.clear();
            d_user_pvt_solver->galileo_ephemeris_map.clear();
            d_user_pvt_solver->galileo_almanac_map.clear();
            d_user_pvt_solver->beidou_dnav_ephemeris_map.clear();
            d_user_pvt_solver->beidou_dnav_almanac_map.clear();
        }
}


bool rtklib_pvt_gs::send_sys_v_ttff_msg(d_ttff_msgbuf ttff) const
{
    if (d_sysv_msqid != -1)
        {
            // Fill Sys V message structures
            int msgsend_size;
            d_ttff_msgbuf msg;
            msg.ttff = ttff.ttff;
            msgsend_size = sizeof(msg.ttff);
            msg.mtype = 1;  // default message ID

            // SEND SOLUTION OVER A MESSAGE QUEUE
            // non-blocking Sys V message send
            msgsnd(d_sysv_msqid, &msg, msgsend_size, IPC_NOWAIT);
            return true;
        }
    return false;
}


bool rtklib_pvt_gs::save_gnss_synchro_map_xml(const std::string& file_name)
{
    if (d_gnss_observables_map.empty() == false)
        {
            std::ofstream ofs;
            try
                {
                    ofs.open(file_name.c_str(), std::ofstream::trunc | std::ofstream::out);
                    boost::archive::xml_oarchive xml(ofs);
                    xml << boost::serialization::make_nvp("GNSS-SDR_gnss_synchro_map", d_gnss_observables_map);
                    LOG(INFO) << "Saved gnss_sychro map data";
                }
            catch (const std::exception& e)
                {
                    LOG(WARNING) << e.what();
                    return false;
                }
            return true;
        }

    LOG(WARNING) << "Failed to save gnss_synchro, map is empty";
    return false;
}


void rtklib_pvt_gs::log_source_timetag_info(double RX_time_ns, double TAG_time_ns)
{
    if (d_log_timetag_file.is_open())
        {
            try
                {
                    d_log_timetag_file.write(reinterpret_cast<char*>(&RX_time_ns), sizeof(double));
                    d_log_timetag_file.write(reinterpret_cast<char*>(&TAG_time_ns), sizeof(double));
                }
            catch (const std::exception& e)
                {
                    std::cerr << "Problem writing at the log PVT timetag metadata file: " << e.what() << '\n';
                }
        }
}


bool rtklib_pvt_gs::load_gnss_synchro_map_xml(const std::string& file_name)
{
    // load from xml (boost serialize)
    std::ifstream ifs;
    try
        {
            ifs.open(file_name.c_str(), std::ifstream::binary | std::ifstream::in);
            boost::archive::xml_iarchive xml(ifs);
            d_gnss_observables_map.clear();
            xml >> boost::serialization::make_nvp("GNSS-SDR_gnss_synchro_map", d_gnss_observables_map);
            // std::cout << "Loaded gnss_synchro map data with " << gnss_synchro_map.size() << " pseudoranges\n";
        }
    catch (const std::exception& e)
        {
            std::cout << e.what() << "File: " << file_name;
            return false;
        }
    return true;
}


std::vector<std::string> rtklib_pvt_gs::split_string(const std::string& s, char delim) const
{
    std::vector<std::string> v;
    std::stringstream ss(s);
    std::string item;

    while (std::getline(ss, item, delim))
        {
            *(std::back_inserter(v)++) = item;
        }

    return v;
}


bool rtklib_pvt_gs::get_latest_PVT(double* longitude_deg,
    double* latitude_deg,
    double* height_m,
    double* ground_speed_kmh,
    double* course_over_ground_deg,
    time_t* UTC_time) const
{
    if (d_enable_rx_clock_correction == true)
        {
            if (d_user_pvt_solver->is_valid_position())
                {
                    *latitude_deg = d_user_pvt_solver->get_latitude();
                    *longitude_deg = d_user_pvt_solver->get_longitude();
                    *height_m = d_user_pvt_solver->get_height();
                    *ground_speed_kmh = d_user_pvt_solver->get_speed_over_ground() * 3600.0 / 1000.0;
                    *course_over_ground_deg = d_user_pvt_solver->get_course_over_ground();
                    *UTC_time = convert_to_time_t(d_user_pvt_solver->get_position_UTC_time());

                    return true;
                }
        }
    else
        {
            if (d_internal_pvt_solver->is_valid_position())
                {
                    *latitude_deg = d_internal_pvt_solver->get_latitude();
                    *longitude_deg = d_internal_pvt_solver->get_longitude();
                    *height_m = d_internal_pvt_solver->get_height();
                    *ground_speed_kmh = d_internal_pvt_solver->get_speed_over_ground() * 3600.0 / 1000.0;
                    *course_over_ground_deg = d_internal_pvt_solver->get_course_over_ground();
                    *UTC_time = convert_to_time_t(d_internal_pvt_solver->get_position_UTC_time());

                    return true;
                }
        }

    return false;
}


void rtklib_pvt_gs::apply_rx_clock_offset(std::map<int, Gnss_Synchro>& observables_map,
    double rx_clock_offset_s)
{
    // apply corrections according to Rinex 3.04, Table 1: Observation Corrections for Receiver Clock Offset
    std::map<int, Gnss_Synchro>::iterator observables_iter;

    for (observables_iter = observables_map.begin(); observables_iter != observables_map.end(); observables_iter++)
        {
            // all observables in the map are valid
            observables_iter->second.RX_time -= rx_clock_offset_s;
            observables_iter->second.Pseudorange_m -= rx_clock_offset_s * SPEED_OF_LIGHT_M_S;

            switch (d_mapStringValues[observables_iter->second.Signal])
                {
                case evGPS_1C:
                case evSBAS_1C:
                case evGAL_1B:
                    observables_iter->second.Carrier_phase_rads -= rx_clock_offset_s * FREQ1 * TWO_PI;
                    break;
                case evGPS_L5:
                case evGAL_5X:
                    observables_iter->second.Carrier_phase_rads -= rx_clock_offset_s * FREQ5 * TWO_PI;
                    break;
                case evGAL_E6:
                    observables_iter->second.Carrier_phase_rads -= rx_clock_offset_s * FREQ6 * TWO_PI;
                    break;
                case evGAL_7X:
                    observables_iter->second.Carrier_phase_rads -= rx_clock_offset_s * FREQ7 * TWO_PI;
                    break;
                case evGPS_2S:
                    observables_iter->second.Carrier_phase_rads -= rx_clock_offset_s * FREQ2 * TWO_PI;
                    break;
                case evBDS_B3:
                    observables_iter->second.Carrier_phase_rads -= rx_clock_offset_s * FREQ3_BDS * TWO_PI;
                    break;
                case evGLO_1G:
                    observables_iter->second.Carrier_phase_rads -= rx_clock_offset_s * FREQ1_GLO * TWO_PI;
                    break;
                case evGLO_2G:
                    observables_iter->second.Carrier_phase_rads -= rx_clock_offset_s * FREQ2_GLO * TWO_PI;
                    break;
                case evBDS_B1:
                    observables_iter->second.Carrier_phase_rads -= rx_clock_offset_s * FREQ1_BDS * TWO_PI;
                    break;
                case evBDS_B2:
                    observables_iter->second.Carrier_phase_rads -= rx_clock_offset_s * FREQ2_BDS * TWO_PI;
                    break;
                default:
                    break;
                }
        }
}


std::map<int, Gnss_Synchro> rtklib_pvt_gs::interpolate_observables(const std::map<int, Gnss_Synchro>& observables_map_t0,
    const std::map<int, Gnss_Synchro>& observables_map_t1,
    double rx_time_s)
{
    std::map<int, Gnss_Synchro> interp_observables_map;
    // Linear interpolation: y(t) = y(t0) + (y(t1) - y(t0)) * (t - t0) / (t1 - t0)

    // check TOW rollover
    double time_factor;
    if ((observables_map_t1.cbegin()->second.RX_time -
            observables_map_t0.cbegin()->second.RX_time) > 0)
        {
            time_factor = (rx_time_s - observables_map_t0.cbegin()->second.RX_time) /
                          (observables_map_t1.cbegin()->second.RX_time -
                              observables_map_t0.cbegin()->second.RX_time);
        }
    else
        {
            // TOW rollover situation
            time_factor = (604800000.0 + rx_time_s - observables_map_t0.cbegin()->second.RX_time) /
                          (604800000.0 + observables_map_t1.cbegin()->second.RX_time -
                              observables_map_t0.cbegin()->second.RX_time);
        }

    std::map<int, Gnss_Synchro>::const_iterator observables_iter;
    for (observables_iter = observables_map_t0.cbegin(); observables_iter != observables_map_t0.cend(); observables_iter++)
        {
            // 1. Check if the observable exist in t0 and t1
            // the map key is the channel ID (see work())
            try
                {
                    if (observables_map_t1.at(observables_iter->first).PRN == observables_iter->second.PRN)
                        {
                            interp_observables_map.insert(std::pair<int, Gnss_Synchro>(observables_iter->first, observables_iter->second));
                            interp_observables_map.at(observables_iter->first).RX_time = rx_time_s;  // interpolation point
                            interp_observables_map.at(observables_iter->first).Pseudorange_m += (observables_map_t1.at(observables_iter->first).Pseudorange_m - observables_iter->second.Pseudorange_m) * time_factor;
                            interp_observables_map.at(observables_iter->first).Carrier_phase_rads += (observables_map_t1.at(observables_iter->first).Carrier_phase_rads - observables_iter->second.Carrier_phase_rads) * time_factor;
                            interp_observables_map.at(observables_iter->first).Carrier_Doppler_hz += (observables_map_t1.at(observables_iter->first).Carrier_Doppler_hz - observables_iter->second.Carrier_Doppler_hz) * time_factor;
                        }
                }
            catch (const std::out_of_range& oor)
                {
                    // observable does not exist in t1
                }
        }
    return interp_observables_map;
}


void rtklib_pvt_gs::initialize_and_apply_carrier_phase_offset()
{
    // we have a valid PVT. First check if we need to reset the initial carrier phase offsets to match their pseudoranges
    std::map<int, Gnss_Synchro>::iterator observables_iter;
    for (observables_iter = d_gnss_observables_map.begin(); observables_iter != d_gnss_observables_map.end(); observables_iter++)
        {
            // check if an initialization is required (new satellite or loss of lock)
            // it is set to false by the work function if the gnss_synchro is not valid
            if (d_channel_initialized.at(observables_iter->second.Channel_ID) == false)
                {
                    double wavelength_m = 0;
                    switch (d_mapStringValues[observables_iter->second.Signal])
                        {
                        case evGPS_1C:
                        case evSBAS_1C:
                        case evGAL_1B:
                            wavelength_m = SPEED_OF_LIGHT_M_S / FREQ1;
                            break;
                        case evGPS_L5:
                        case evGAL_5X:
                            wavelength_m = SPEED_OF_LIGHT_M_S / FREQ5;
                            break;
                        case evGAL_E6:
                            wavelength_m = SPEED_OF_LIGHT_M_S / FREQ6;
                            break;
                        case evGAL_7X:
                            wavelength_m = SPEED_OF_LIGHT_M_S / FREQ7;
                            break;
                        case evGPS_2S:
                            wavelength_m = SPEED_OF_LIGHT_M_S / FREQ2;
                            break;
                        case evBDS_B3:
                            wavelength_m = SPEED_OF_LIGHT_M_S / FREQ3_BDS;
                            break;
                        case evGLO_1G:
                            wavelength_m = SPEED_OF_LIGHT_M_S / FREQ1_GLO;
                            break;
                        case evGLO_2G:
                            wavelength_m = SPEED_OF_LIGHT_M_S / FREQ2_GLO;
                            break;
                        case evBDS_B1:
                            wavelength_m = SPEED_OF_LIGHT_M_S / FREQ1_BDS;
                            break;
                        case evBDS_B2:
                            wavelength_m = SPEED_OF_LIGHT_M_S / FREQ2_BDS;
                            break;
                        default:
                            break;
                        }
                    const double wrap_carrier_phase_rad = fmod(observables_iter->second.Carrier_phase_rads, TWO_PI);
                    d_initial_carrier_phase_offset_estimation_rads.at(observables_iter->second.Channel_ID) = TWO_PI * round(observables_iter->second.Pseudorange_m / wavelength_m) - observables_iter->second.Carrier_phase_rads + wrap_carrier_phase_rad;
                    d_channel_initialized.at(observables_iter->second.Channel_ID) = true;
                    DLOG(INFO) << "initialized carrier phase at channel " << observables_iter->second.Channel_ID;
                }
            // apply the carrier phase offset to this satellite
            observables_iter->second.Carrier_phase_rads = observables_iter->second.Carrier_phase_rads + d_initial_carrier_phase_offset_estimation_rads.at(observables_iter->second.Channel_ID);
        }
}


int rtklib_pvt_gs::work(int noutput_items, gr_vector_const_void_star& input_items,
    gr_vector_void_star& output_items __attribute__((unused)))
{
    // *************** time tags ****************
    if (d_enable_rx_clock_correction == false)  // todo: currently only works if clock correction is disabled
        {
            std::vector<gr::tag_t> tags_vec;
            // time tag from obs to pvt is always propagated in channel 0
            this->get_tags_in_range(tags_vec, 0, this->nitems_read(0), this->nitems_read(0) + noutput_items);
            for (const auto& it : tags_vec)
                {
                    try
                        {
                            if (pmt::any_ref(it.value).type().hash_code() == typeid(const std::shared_ptr<GnssTime>).hash_code())
                                {
                                    const auto timetag = wht::any_cast<const std::shared_ptr<GnssTime>>(pmt::any_ref(it.value));
                                    // std::cout << "PVT timetag: " << timetag->rx_time << '\n';
                                    d_TimeChannelTagTimestamps.push(*timetag);
                                }
                            else
                                {
                                    std::cout << "hash code not match\n";
                                }
                        }
                    catch (const wht::bad_any_cast& e)
                        {
                            std::cout << "msg Bad any_cast: " << e.what();
                        }
                }
        }
    // ************ end time tags **************

    for (int32_t epoch = 0; epoch < noutput_items; epoch++)
        {
            bool flag_display_pvt = false;
            bool flag_compute_pvt_output = false;
            bool flag_write_RTCM_1019_output = false;
            bool flag_write_RTCM_1020_output = false;
            bool flag_write_RTCM_1045_output = false;
            bool flag_write_RTCM_MSM_output = false;
            bool flag_write_RINEX_obs_output = false;
            d_local_counter_ms += static_cast<uint64_t>(d_observable_interval_ms);

            d_gnss_observables_map.clear();
            const auto** in = reinterpret_cast<const Gnss_Synchro**>(&input_items[0]);  // Get the input buffer pointer
            // ############ 1. READ PSEUDORANGES ####
            for (uint32_t i = 0; i < d_nchannels; i++)
                {
                    if (in[i][epoch].Flag_valid_pseudorange)
                        {
                            const auto tmp_eph_iter_gps = d_internal_pvt_solver->gps_ephemeris_map.find(in[i][epoch].PRN);
                            const auto tmp_eph_iter_gal = d_internal_pvt_solver->galileo_ephemeris_map.find(in[i][epoch].PRN);
                            const auto tmp_eph_iter_cnav = d_internal_pvt_solver->gps_cnav_ephemeris_map.find(in[i][epoch].PRN);
                            const auto tmp_eph_iter_glo_gnav = d_internal_pvt_solver->glonass_gnav_ephemeris_map.find(in[i][epoch].PRN);
                            const auto tmp_eph_iter_bds_dnav = d_internal_pvt_solver->beidou_dnav_ephemeris_map.find(in[i][epoch].PRN);

                            bool store_valid_observable = false;

                            if (tmp_eph_iter_gps != d_internal_pvt_solver->gps_ephemeris_map.cend())
                                {
                                    const uint32_t prn_aux = tmp_eph_iter_gps->second.PRN;
                                    if ((prn_aux == in[i][epoch].PRN) && (std::string(in[i][epoch].Signal) == std::string("1C")) && (tmp_eph_iter_gps->second.SV_health == 0))
                                        {
                                            store_valid_observable = true;
                                        }
                                }
                            if (tmp_eph_iter_gal != d_internal_pvt_solver->galileo_ephemeris_map.cend())
                                {
                                    const uint32_t prn_aux = tmp_eph_iter_gal->second.PRN;
                                    if ((prn_aux == in[i][epoch].PRN) &&
                                        (((std::string(in[i][epoch].Signal) == std::string("1B")) && (tmp_eph_iter_gal->second.E1B_DVS == false) && (tmp_eph_iter_gal->second.E1B_HS == 0)) ||
                                            ((std::string(in[i][epoch].Signal) == std::string("5X")) && (tmp_eph_iter_gal->second.E5a_DVS == false) && (tmp_eph_iter_gal->second.E5a_HS == 0)) ||
                                            ((std::string(in[i][epoch].Signal) == std::string("7X")) && (tmp_eph_iter_gal->second.E5b_DVS == false) && (tmp_eph_iter_gal->second.E5b_HS == 0))))
                                        {
                                            store_valid_observable = true;
                                        }
                                }
                            if (tmp_eph_iter_cnav != d_internal_pvt_solver->gps_cnav_ephemeris_map.cend())
                                {
                                    const uint32_t prn_aux = tmp_eph_iter_cnav->second.PRN;
                                    if ((prn_aux == in[i][epoch].PRN) && (((std::string(in[i][epoch].Signal) == std::string("2S")) || (std::string(in[i][epoch].Signal) == std::string("L5")))))
                                        {
                                            store_valid_observable = true;
                                        }
                                }
                            if (tmp_eph_iter_glo_gnav != d_internal_pvt_solver->glonass_gnav_ephemeris_map.cend())
                                {
                                    const uint32_t prn_aux = tmp_eph_iter_glo_gnav->second.PRN;
                                    if ((prn_aux == in[i][epoch].PRN) && ((std::string(in[i][epoch].Signal) == std::string("1G")) || (std::string(in[i][epoch].Signal) == std::string("2G"))))
                                        {
                                            store_valid_observable = true;
                                        }
                                }
                            if (tmp_eph_iter_bds_dnav != d_internal_pvt_solver->beidou_dnav_ephemeris_map.cend())
                                {
                                    const uint32_t prn_aux = tmp_eph_iter_bds_dnav->second.PRN;
                                    if ((prn_aux == in[i][epoch].PRN) && (((std::string(in[i][epoch].Signal) == std::string("B1")) || (std::string(in[i][epoch].Signal) == std::string("B3"))) && (tmp_eph_iter_bds_dnav->second.SV_health == 0)))
                                        {
                                            store_valid_observable = true;
                                        }
                                }
                            if (std::string(in[i][epoch].Signal) == std::string("E6"))
                                {
                                    store_valid_observable = true;
                                }

                            if (store_valid_observable)
                                {
                                    // store valid observables in a map.
                                    d_gnss_observables_map.insert(std::pair<int, Gnss_Synchro>(i, in[i][epoch]));
                                }

                            if (d_rtcm_enabled)
                                {
                                    try
                                        {
                                            if (d_internal_pvt_solver->gps_ephemeris_map.empty() == false)
                                                {
                                                    if (tmp_eph_iter_gps != d_internal_pvt_solver->gps_ephemeris_map.cend())
                                                        {
                                                            d_rtcm_printer->lock_time(d_internal_pvt_solver->gps_ephemeris_map.find(in[i][epoch].PRN)->second, in[i][epoch].RX_time, in[i][epoch]);  // keep track of locking time
                                                        }
                                                }
                                            if (d_internal_pvt_solver->galileo_ephemeris_map.empty() == false)
                                                {
                                                    if (tmp_eph_iter_gal != d_internal_pvt_solver->galileo_ephemeris_map.cend())
                                                        {
                                                            d_rtcm_printer->lock_time(d_internal_pvt_solver->galileo_ephemeris_map.find(in[i][epoch].PRN)->second, in[i][epoch].RX_time, in[i][epoch]);  // keep track of locking time
                                                        }
                                                }
                                            if (d_internal_pvt_solver->gps_cnav_ephemeris_map.empty() == false)
                                                {
                                                    if (tmp_eph_iter_cnav != d_internal_pvt_solver->gps_cnav_ephemeris_map.cend())
                                                        {
                                                            d_rtcm_printer->lock_time(d_internal_pvt_solver->gps_cnav_ephemeris_map.find(in[i][epoch].PRN)->second, in[i][epoch].RX_time, in[i][epoch]);  // keep track of locking time
                                                        }
                                                }
                                            if (d_internal_pvt_solver->glonass_gnav_ephemeris_map.empty() == false)
                                                {
                                                    if (tmp_eph_iter_glo_gnav != d_internal_pvt_solver->glonass_gnav_ephemeris_map.cend())
                                                        {
                                                            d_rtcm_printer->lock_time(d_internal_pvt_solver->glonass_gnav_ephemeris_map.find(in[i][epoch].PRN)->second, in[i][epoch].RX_time, in[i][epoch]);  // keep track of locking time
                                                        }
                                                }
                                        }
                                    catch (const boost::exception& ex)
                                        {
                                            std::cout << "RTCM boost exception: " << boost::diagnostic_information(ex) << '\n';
                                            LOG(ERROR) << "RTCM boost exception: " << boost::diagnostic_information(ex);
                                        }
                                    catch (const std::exception& ex)
                                        {
                                            std::cout << "RTCM std exception: " << ex.what() << '\n';
                                            LOG(ERROR) << "RTCM std exception: " << ex.what();
                                        }
                                }
                        }
                    else
                        {
                            d_channel_initialized.at(i) = false;  // the current channel is not reporting valid observable
                        }
                }

            // ############ 2 COMPUTE THE PVT ################################
            bool flag_pvt_valid = false;
            if (d_gnss_observables_map.empty() == false)
                {
                    // LOG(INFO) << "diff raw obs time: " << d_gnss_observables_map.cbegin()->second.RX_time * 1000.0 - old_time_debug;
                    // old_time_debug = d_gnss_observables_map.cbegin()->second.RX_time * 1000.0;
                    uint32_t current_RX_time_ms = 0;
                    // #### solve PVT and store the corrected observable set
                    if (d_internal_pvt_solver->get_PVT(d_gnss_observables_map, false))
                        {
                            const double Rx_clock_offset_s = d_internal_pvt_solver->get_time_offset_s();

                            // **************** time tags ****************
                            if (d_enable_rx_clock_correction == false)  // todo: currently only works if clock correction is disabled (computed clock offset is applied here)
                                {
                                    // ************ Source TimeTag comparison with GNSS computed TOW *************

                                    if (!d_TimeChannelTagTimestamps.empty())
                                        {
                                            double delta_rxtime_to_tag_ms;
                                            GnssTime current_tag;
                                            // 1. Find the nearest timetag to the current rx_time (it is relative to the receiver's start operation)
                                            do
                                                {
                                                    current_tag = d_TimeChannelTagTimestamps.front();
                                                    delta_rxtime_to_tag_ms = d_rx_time * 1000.0 - current_tag.rx_time;
                                                    d_TimeChannelTagTimestamps.pop();
                                                }
                                            while (fabs(delta_rxtime_to_tag_ms) >= 100 and !d_TimeChannelTagTimestamps.empty());

                                            // 2. If both timestamps (relative to the receiver's start) are closer than 100 ms (the granularituy of the PVT)
                                            if (fabs(delta_rxtime_to_tag_ms) <= 100)  // [ms]
                                                {
                                                    std::cout << "GNSS-SDR RX TIME: " << d_rx_time << " TAG RX TIME: " << current_tag.rx_time / 1000.0 << " [s]\n";
                                                    if (d_log_timetag == true)
                                                        {
                                                            double current_corrected_RX_clock_ns = (d_rx_time - Rx_clock_offset_s) * 1e9;
                                                            double TAG_time_ns = (static_cast<double>(current_tag.tow_ms) + current_tag.tow_ms_fraction + delta_rxtime_to_tag_ms) * 1e6;
                                                            log_source_timetag_info(current_corrected_RX_clock_ns, TAG_time_ns);
                                                            double tow_error_ns = current_corrected_RX_clock_ns - TAG_time_ns;
                                                            std::cout << "[Time ch] RX TimeTag Week: " << current_tag.week
                                                                      << ", TOW: " << current_tag.tow_ms
                                                                      << " [ms], TOW fraction: " << current_tag.tow_ms_fraction
                                                                      << " [ms], GNSS-SDR OBS CORRECTED TOW - EXTERNAL TIMETAG TOW: " << tow_error_ns << " [ns] \n";
                                                        }
                                                }
                                        }
                                }
                            // **********************************************

                            if (fabs(Rx_clock_offset_s) * 1000.0 > d_max_obs_block_rx_clock_offset_ms)
                                {
<<<<<<< HEAD
                                    //check if the message was just sent to not duplicate it while it is being applied
=======
                                    // check if the message was just sent to not duplicate it while it is being applied
>>>>>>> 256b3a3b
                                    if ((d_local_counter_ms - d_timestamp_rx_clock_offset_correction_msg_ms) > 1000)
                                        {
                                            this->message_port_pub(pmt::mp("pvt_to_observables"), pmt::make_any(Rx_clock_offset_s));
                                            d_timestamp_rx_clock_offset_correction_msg_ms = d_local_counter_ms;
                                            LOG(INFO) << "PVT: Sent clock offset correction to observables: " << Rx_clock_offset_s << "[s]";
                                        }
                                }
                            else
                                {
                                    if (d_enable_rx_clock_correction == true)
                                        {
                                            d_gnss_observables_map_t0 = d_gnss_observables_map_t1;
                                            apply_rx_clock_offset(d_gnss_observables_map, Rx_clock_offset_s);
                                            d_gnss_observables_map_t1 = d_gnss_observables_map;

                                            // ### select the rx_time and interpolate observables at that time
                                            if (!d_gnss_observables_map_t0.empty())
                                                {
                                                    const auto t0_int_ms = static_cast<uint32_t>(d_gnss_observables_map_t0.cbegin()->second.RX_time * 1000.0);
                                                    const uint32_t adjust_next_obs_interval_ms = d_observable_interval_ms - t0_int_ms % d_observable_interval_ms;
                                                    current_RX_time_ms = t0_int_ms + adjust_next_obs_interval_ms;

                                                    if (current_RX_time_ms % d_output_rate_ms == 0)
                                                        {
                                                            d_rx_time = static_cast<double>(current_RX_time_ms) / 1000.0;
                                                            // std::cout << " obs time t0: " << d_gnss_observables_map_t0.cbegin()->second.RX_time
                                                            //           << " t1: " << d_gnss_observables_map_t1.cbegin()->second.RX_time
                                                            //           << " interp time: " << d_rx_time << '\n';
                                                            d_gnss_observables_map = interpolate_observables(d_gnss_observables_map_t0,
                                                                d_gnss_observables_map_t1,
                                                                d_rx_time);
                                                            flag_compute_pvt_output = true;
                                                            // d_rx_time = current_RX_time;
                                                            // std::cout.precision(17);
                                                            // std::cout << "current_RX_time: " << current_RX_time << " map time: " << d_gnss_observables_map.begin()->second.RX_time << '\n';
                                                        }
                                                }
                                        }
                                    else
                                        {
                                            d_pvt_errors_counter = 0;
                                            d_rx_time = d_gnss_observables_map.begin()->second.RX_time;
                                            current_RX_time_ms = static_cast<uint32_t>(d_rx_time * 1000.0);
                                            if (current_RX_time_ms % d_output_rate_ms == 0)
                                                {
                                                    flag_compute_pvt_output = true;
                                                    // std::cout.precision(17);
                                                    // std::cout << "current_RX_time: " << current_RX_time_ms << " map time: " << d_gnss_observables_map.begin()->second.RX_time << '\n';
                                                }
                                            flag_pvt_valid = true;
                                        }
                                }
                        }
                    else
                        {
<<<<<<< HEAD
                            //sanity check: If the PVT solver is getting 100 consecutive errors, send a reset command to observables block
=======
                            // sanity check: If the PVT solver is getting 100 consecutive errors, send a reset command to observables block
>>>>>>> 256b3a3b
                            d_pvt_errors_counter++;
                            if (d_pvt_errors_counter >= 100)
                                {
                                    int command = 1;
                                    this->message_port_pub(pmt::mp("pvt_to_observables"), pmt::make_any(command));
                                    LOG(INFO) << "PVT: Number of consecutive position solver error reached, Sent reset to observables.";
                                    d_pvt_errors_counter = 0;
                                }
                        }

                    // compute on the fly PVT solution
                    if (flag_compute_pvt_output == true)
                        {
                            flag_pvt_valid = d_user_pvt_solver->get_PVT(d_gnss_observables_map, false);
                        }

                    if (flag_pvt_valid == true)
                        {
                            // experimental VTL tests
                            // send tracking command
                            //                            const std::shared_ptr<TrackingCmd> trk_cmd_test = std::make_shared<TrackingCmd>(TrackingCmd());
                            //                            trk_cmd_test->carrier_freq_hz = 12345.4;
                            //                            trk_cmd_test->sample_counter = d_gnss_observables_map.begin()->second.Tracking_sample_counter;
                            //                            this->message_port_pub(pmt::mp("pvt_to_trk"), pmt::make_any(trk_cmd_test));

                            // initialize (if needed) the accumulated phase offset and apply it to the active channels
                            // required to report accumulated phase cycles comparable to pseudoranges
                            initialize_and_apply_carrier_phase_offset();

                            const double Rx_clock_offset_s = d_user_pvt_solver->get_time_offset_s();
                            if (d_enable_rx_clock_correction == true and fabs(Rx_clock_offset_s) > 0.000001)  // 1us !!
                                {
                                    LOG(INFO) << "Warning: Rx clock offset at interpolated RX time: " << Rx_clock_offset_s * 1000.0 << "[ms]"
                                              << " at RX time: " << static_cast<uint32_t>(d_rx_time * 1000.0) << " [ms]";
                                }
                            else
                                {
                                    DLOG(INFO) << "Rx clock offset at interpolated RX time: " << Rx_clock_offset_s * 1000.0 << "[s]"
                                               << " at RX time: " << static_cast<uint32_t>(d_rx_time * 1000.0) << " [ms]";
                                    // Optional debug code: export observables snapshot for rtklib unit testing
                                    // std::cout << "step 1: save gnss_synchro map\n";
                                    // save_gnss_synchro_map_xml("./gnss_synchro_map.xml");
                                    // getchar(); // stop the execution
                                    // end debug
                                    if (d_display_rate_ms != 0)
                                        {
                                            if (current_RX_time_ms % d_display_rate_ms == 0)
                                                {
                                                    flag_display_pvt = true;
                                                }
                                        }
                                    if (d_rtcm_MT1019_rate_ms != 0)  // allows deactivating messages by setting rate = 0
                                        {
                                            if (current_RX_time_ms % d_rtcm_MT1019_rate_ms == 0)
                                                {
                                                    flag_write_RTCM_1019_output = true;
                                                }
                                        }
                                    if (d_rtcm_MT1020_rate_ms != 0)  // allows deactivating messages by setting rate = 0
                                        {
                                            if (current_RX_time_ms % d_rtcm_MT1020_rate_ms == 0)
                                                {
                                                    flag_write_RTCM_1020_output = true;
                                                }
                                        }
                                    if (d_rtcm_MT1045_rate_ms != 0)
                                        {
                                            if (current_RX_time_ms % d_rtcm_MT1045_rate_ms == 0)
                                                {
                                                    flag_write_RTCM_1045_output = true;
                                                }
                                        }
                                    // TODO: RTCM 1077, 1087 and 1097 are not used, so, disable the output rates
                                    // if (current_RX_time_ms % d_rtcm_MT1077_rate_ms==0 && d_rtcm_MT1077_rate_ms != 0)
                                    //     {
                                    //         last_RTCM_1077_output_time = current_RX_time;
                                    //     }
                                    // if (current_RX_time_ms % d_rtcm_MT1087_rate_ms==0 && d_rtcm_MT1087_rate_ms != 0)
                                    //     {
                                    //         last_RTCM_1087_output_time = current_RX_time;
                                    //     }
                                    // if (current_RX_time_ms % d_rtcm_MT1097_rate_ms==0 && d_rtcm_MT1097_rate_ms != 0)
                                    //     {
                                    //         last_RTCM_1097_output_time = current_RX_time;
                                    //     }
                                    if (d_rtcm_MSM_rate_ms != 0)
                                        {
                                            if (current_RX_time_ms % d_rtcm_MSM_rate_ms == 0)
                                                {
                                                    flag_write_RTCM_MSM_output = true;
                                                }
                                        }
                                    if (d_rinexobs_rate_ms != 0)
                                        {
                                            if (current_RX_time_ms % static_cast<uint32_t>(d_rinexobs_rate_ms) == 0)
                                                {
                                                    flag_write_RINEX_obs_output = true;
                                                }
                                        }

                                    if (d_first_fix == true)
                                        {
                                            if (d_show_local_time_zone)
                                                {
                                                    const boost::posix_time::ptime time_first_solution = d_user_pvt_solver->get_position_UTC_time() + d_utc_diff_time;
                                                    std::cout << "First position fix at " << time_first_solution << d_local_time_str;
                                                }
                                            else
                                                {
                                                    std::cout << "First position fix at " << d_user_pvt_solver->get_position_UTC_time() << " UTC";
                                                }
                                            std::cout << " is Lat = " << d_user_pvt_solver->get_latitude() << " [deg], Long = " << d_user_pvt_solver->get_longitude()
                                                      << " [deg], Height= " << d_user_pvt_solver->get_height() << " [m]\n";
                                            d_ttff_msgbuf ttff;
                                            ttff.mtype = 1;
                                            d_end = std::chrono::system_clock::now();
                                            std::chrono::duration<double> elapsed_seconds = d_end - d_start;
                                            ttff.ttff = elapsed_seconds.count();
                                            send_sys_v_ttff_msg(ttff);
                                            d_first_fix = false;
                                        }
                                    if (d_kml_output_enabled)
                                        {
                                            if (current_RX_time_ms % d_kml_rate_ms == 0)
                                                {
                                                    d_kml_dump->print_position(d_user_pvt_solver.get(), false);
                                                }
                                        }
                                    if (d_gpx_output_enabled)
                                        {
                                            if (current_RX_time_ms % d_gpx_rate_ms == 0)
                                                {
                                                    d_gpx_dump->print_position(d_user_pvt_solver.get(), false);
                                                }
                                        }
                                    if (d_geojson_output_enabled)
                                        {
                                            if (current_RX_time_ms % d_geojson_rate_ms == 0)
                                                {
                                                    d_geojson_printer->print_position(d_user_pvt_solver.get(), false);
                                                }
                                        }
                                    if (d_nmea_output_file_enabled)
                                        {
                                            if (current_RX_time_ms % d_nmea_rate_ms == 0)
                                                {
                                                    d_nmea_printer->Print_Nmea_Line(d_user_pvt_solver.get(), false);
                                                }
                                        }
                                    if (d_rinex_output_enabled)
                                        {
                                            d_rp->print_rinex_annotation(d_user_pvt_solver.get(), d_gnss_observables_map, d_rx_time, d_type_of_rx, flag_write_RINEX_obs_output);
                                        }
                                    if (d_rtcm_enabled)
                                        {
                                            d_rtcm_printer->Print_Rtcm_Messages(d_user_pvt_solver.get(),
                                                d_gnss_observables_map,
                                                d_rx_time,
                                                d_type_of_rx,
                                                d_rtcm_MSM_rate_ms,
                                                d_rtcm_MT1019_rate_ms,
                                                d_rtcm_MT1020_rate_ms,
                                                d_rtcm_MT1045_rate_ms,
                                                d_rtcm_MT1077_rate_ms,
                                                d_rtcm_MT1097_rate_ms,
                                                flag_write_RTCM_MSM_output,
                                                flag_write_RTCM_1019_output,
                                                flag_write_RTCM_1020_output,
                                                flag_write_RTCM_1045_output,
                                                d_enable_rx_clock_correction);
                                        }
                                }
                        }

                    // DEBUG MESSAGE: Display position in console output
                    if (d_user_pvt_solver->is_valid_position() && flag_display_pvt)
                        {
                            boost::posix_time::ptime time_solution;
                            std::string UTC_solution_str;
                            if (d_show_local_time_zone)
                                {
                                    time_solution = d_user_pvt_solver->get_position_UTC_time() + d_utc_diff_time;
                                    UTC_solution_str = d_local_time_str;
                                }
                            else
                                {
                                    time_solution = d_user_pvt_solver->get_position_UTC_time();
                                    UTC_solution_str = " UTC";
                                }
                            std::streamsize ss = std::cout.precision();  // save current precision
                            std::cout.setf(std::ios::fixed, std::ios::floatfield);
                            auto* facet = new boost::posix_time::time_facet("%Y-%b-%d %H:%M:%S.%f %z");
                            std::cout.imbue(std::locale(std::cout.getloc(), facet));
                            std::cout
                                << TEXT_BOLD_GREEN
                                << "Position at " << time_solution << UTC_solution_str
                                << " using " << d_user_pvt_solver->get_num_valid_observations()
                                << std::fixed << std::setprecision(9)
                                << " observations is Lat = " << d_user_pvt_solver->get_latitude() << " [deg], Long = " << d_user_pvt_solver->get_longitude()
                                << std::fixed << std::setprecision(3)
                                << " [deg], Height = " << d_user_pvt_solver->get_height() << " [m]" << TEXT_RESET << '\n';

                            std::cout << std::setprecision(ss);
                            DLOG(INFO) << "RX clock offset: " << d_user_pvt_solver->get_time_offset_s() << "[s]";

                            std::cout
                                << TEXT_BOLD_GREEN
                                << "Velocity: " << std::fixed << std::setprecision(3)
                                << "East: " << d_user_pvt_solver->get_rx_vel()[0] << " [m/s], North: " << d_user_pvt_solver->get_rx_vel()[1]
                                << " [m/s], Up = " << d_user_pvt_solver->get_rx_vel()[2] << " [m/s]" << TEXT_RESET << '\n';

                            std::cout << std::setprecision(ss);
                            DLOG(INFO) << "RX clock drift: " << d_user_pvt_solver->get_clock_drift_ppm() << " [ppm]";

                            // boost::posix_time::ptime p_time;
                            // gtime_t rtklib_utc_time = gpst2time(adjgpsweek(d_user_pvt_solver->gps_ephemeris_map.cbegin()->second.i_GPS_week), d_rx_time);
                            // p_time = boost::posix_time::from_time_t(rtklib_utc_time.time);
                            // p_time += boost::posix_time::microseconds(round(rtklib_utc_time.sec * 1e6));
                            // std::cout << TEXT_MAGENTA << "Observable RX time (GPST) " << boost::posix_time::to_simple_string(p_time) << TEXT_RESET << '\n';

                            DLOG(INFO) << "Position at " << boost::posix_time::to_simple_string(d_user_pvt_solver->get_position_UTC_time())
                                       << " UTC using " << d_user_pvt_solver->get_num_valid_observations() << " observations is Lat = " << d_user_pvt_solver->get_latitude() << " [deg], Long = " << d_user_pvt_solver->get_longitude()
                                       << " [deg], Height = " << d_user_pvt_solver->get_height() << " [m]";

                            /* std::cout << "Dilution of Precision at " << boost::posix_time::to_simple_string(d_user_pvt_solver->get_position_UTC_time())
                                         << " UTC using "<< d_user_pvt_solver->get_num_valid_observations() <<" observations is HDOP = " << d_user_pvt_solver->get_hdop() << " VDOP = "
                                         << d_user_pvt_solver->get_vdop()
                                         << " GDOP = " << d_user_pvt_solver->get_gdop() << '\n'; */
                        }

                    // PVT MONITOR
                    if (d_user_pvt_solver->is_valid_position())
                        {
                            const std::shared_ptr<Monitor_Pvt> monitor_pvt = std::make_shared<Monitor_Pvt>(d_user_pvt_solver->get_monitor_pvt());

                            // publish new position to the gnss_flowgraph channel status monitor
                            if (current_RX_time_ms % d_report_rate_ms == 0)
                                {
                                    this->message_port_pub(pmt::mp("status"), pmt::make_any(monitor_pvt));
                                }
                            if (d_flag_monitor_pvt_enabled)
                                {
                                    d_udp_sink_ptr->write_monitor_pvt(monitor_pvt.get());
                                }
                        }
                }
            if (d_an_printer_enabled)
                {
                    if (d_local_counter_ms % static_cast<uint64_t>(d_an_rate_ms) == 0)
                        {
                            d_an_printer->print_packet(d_user_pvt_solver.get(), d_gnss_observables_map);
                        }
                }
        }

    return noutput_items;
}<|MERGE_RESOLUTION|>--- conflicted
+++ resolved
@@ -171,11 +171,7 @@
       d_an_printer_enabled(conf_.an_output_enabled),
       d_log_timetag(conf_.log_source_timetag)
 {
-<<<<<<< HEAD
-    //debug
-=======
     // debug
->>>>>>> 256b3a3b
     d_pvt_errors_counter = 0;
     // Send feedback message to observables block with the receiver clock offset
     this->message_port_register_out(pmt::mp("pvt_to_observables"));
@@ -2174,11 +2170,7 @@
 
                             if (fabs(Rx_clock_offset_s) * 1000.0 > d_max_obs_block_rx_clock_offset_ms)
                                 {
-<<<<<<< HEAD
-                                    //check if the message was just sent to not duplicate it while it is being applied
-=======
                                     // check if the message was just sent to not duplicate it while it is being applied
->>>>>>> 256b3a3b
                                     if ((d_local_counter_ms - d_timestamp_rx_clock_offset_correction_msg_ms) > 1000)
                                         {
                                             this->message_port_pub(pmt::mp("pvt_to_observables"), pmt::make_any(Rx_clock_offset_s));
@@ -2234,11 +2226,7 @@
                         }
                     else
                         {
-<<<<<<< HEAD
-                            //sanity check: If the PVT solver is getting 100 consecutive errors, send a reset command to observables block
-=======
                             // sanity check: If the PVT solver is getting 100 consecutive errors, send a reset command to observables block
->>>>>>> 256b3a3b
                             d_pvt_errors_counter++;
                             if (d_pvt_errors_counter >= 100)
                                 {
