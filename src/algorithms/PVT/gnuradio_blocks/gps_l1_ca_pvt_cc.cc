--- conflicted
+++ resolved
@@ -52,7 +52,6 @@
 void gps_l1_ca_pvt_cc::msg_handler_telemetry(pmt::pmt_t msg)
 {
     try {
-<<<<<<< HEAD
             if( pmt::any_ref(msg).type() == typeid(std::shared_ptr<Gps_Ephemeris>) )
                 {
                     // ### GPS EPHEMERIS ###
@@ -133,96 +132,14 @@
                             rp->log_rinex_sbs(rp->sbsFile, sbas_raw_msg);
                         }
                 }
-=======
-       if( pmt::any_ref(msg).type() == typeid(std::shared_ptr<Gps_Ephemeris>) )
-       {
-           // ### GPS EPHEMERIS ###
-           std::shared_ptr<Gps_Ephemeris> gps_eph;
-           gps_eph=  boost::any_cast<std::shared_ptr<Gps_Ephemeris>>(pmt::any_ref(msg));
-           DLOG(INFO) << "Ephemeris record has arrived from SAT ID "
-                     << gps_eph->i_satellite_PRN << " (Block "
-                     <<  gps_eph->satelliteBlock[gps_eph->i_satellite_PRN] << ")"
-                     << "inserted with Toe="<< gps_eph->d_Toe<<" and GPS Week="
-                     << gps_eph->i_GPS_week;
-           // update/insert new ephemeris record to the global ephemeris map
-           d_ls_pvt->gps_ephemeris_map[gps_eph->i_satellite_PRN]=*gps_eph;
-       }else if (pmt::any_ref(msg).type() == typeid(std::shared_ptr<Gps_Iono>) )
-       {
-           // ### GPS IONO ###
-           std::shared_ptr<Gps_Iono> gps_iono;
-           gps_iono=  boost::any_cast<std::shared_ptr<Gps_Iono>>(pmt::any_ref(msg));
-           d_ls_pvt->gps_iono=*gps_iono;
-           DLOG(INFO) << "New IONO record has arrived ";
-       }else if (pmt::any_ref(msg).type() == typeid(std::shared_ptr<Gps_Utc_Model>) )
-       {
-           // ### GPS UTC MODEL ###
-           std::shared_ptr<Gps_Utc_Model> gps_utc_model;
-           gps_utc_model=  boost::any_cast<std::shared_ptr<Gps_Utc_Model>>(pmt::any_ref(msg));
-           d_ls_pvt->gps_utc_model=*gps_utc_model;
-           DLOG(INFO) << "New UTC record has arrived ";
-       }else if (pmt::any_ref(msg).type() == typeid(std::shared_ptr<Sbas_Ionosphere_Correction>) )
-       {
-           // ### SBAS IONO ###
-           std::shared_ptr<Sbas_Ionosphere_Correction> sbas_iono;
-           sbas_iono=  boost::any_cast<std::shared_ptr<Sbas_Ionosphere_Correction>>(pmt::any_ref(msg));
-           d_ls_pvt->sbas_iono=*sbas_iono;
-           DLOG(INFO) << "New SBAS IONO record has arrived ";
-       }
-
-       //TODO: add SBAS correction maps here
-       //d_ls_pvt->sbas_sat_corr_map = global_sbas_sat_corr_map.get_map_copy();
-       //d_ls_pvt->sbas_ephemeris_map = global_sbas_ephemeris_map.get_map_copy();
-
-       else if (pmt::any_ref(msg).type() == typeid(std::shared_ptr<Sbas_Raw_Msg>) )
-              {
-           std::shared_ptr<Sbas_Raw_Msg> sbas_raw_msg_ptr;
-           sbas_raw_msg_ptr=  boost::any_cast<std::shared_ptr<Sbas_Raw_Msg>>(pmt::any_ref(msg));
-           Sbas_Raw_Msg sbas_raw_msg=*sbas_raw_msg_ptr;
-           // read SBAS raw messages directly from queue and write them into rinex file
-           // create the header of not yet done
-           if(!b_rinex_sbs_header_writen)
-               {
-                   rp->rinex_sbs_header(rp->sbsFile);
-                   b_rinex_sbs_header_writen = true;
-               }
-
-           // Define the RX time of the SBAS message by using the GPS time.
-           // It has only an effect if there has not been yet a SBAS MT12 available
-           // when the message was received.
-           if(sbas_raw_msg.get_rx_time_obj().is_related() == false
-                   && gnss_pseudoranges_map.size() > 0
-                   && d_ls_pvt->gps_ephemeris_map.size() > 0)
-               {
-                   // doesn't matter which channel/satellite we choose
-                   Gnss_Synchro gs = gnss_pseudoranges_map.begin()->second;
-                   Gps_Ephemeris eph = d_ls_pvt->gps_ephemeris_map.begin()->second;
-
-                   double relative_rx_time = gs.Tracking_timestamp_secs;
-                   int gps_week = eph.i_GPS_week;
-                   double gps_sec = gs.d_TOW_at_current_symbol;
-
-                   Sbas_Time_Relation time_rel(relative_rx_time, gps_week, gps_sec);
-                   sbas_raw_msg.relate(time_rel);
-               }
-
-           // send the message to the rinex logger if it has a valid GPS time stamp
-           if(sbas_raw_msg.get_rx_time_obj().is_related())
-               {
-                   rp->log_rinex_sbs(rp->sbsFile, sbas_raw_msg);
-               }
-          }else{
-              LOG(WARNING) << "msg_handler_telemetry unknown object type!";
-          }
->>>>>>> bd603797
-
+            else
+                {
+                    LOG(WARNING) << "msg_handler_telemetry unknown object type!";
+                }
     }
     catch(boost::bad_any_cast& e)
     {
-<<<<<<< HEAD
-            DLOG(WARNING) << "msg_handler_telemetry Bad any cast!\n";
-=======
-       LOG(WARNING) << "msg_handler_telemetry Bad any cast!\n";
->>>>>>> bd603797
+            LOG(WARNING) << "msg_handler_telemetry Bad any cast!\n";
     }
 }
 
@@ -322,6 +239,7 @@
     return (a.second.Pseudorange_m) < (b.second.Pseudorange_m);
 }
 
+
 void gps_l1_ca_pvt_cc::print_receiver_status(Gnss_Synchro** channels_synchronization_data)
 {
     // Print the current receiver status using std::cout every second
@@ -329,11 +247,12 @@
     if ( current_rx_seg!= d_last_status_print_seg)
         {
             d_last_status_print_seg = current_rx_seg;
-            std::cout << "Current input signal time = " << current_rx_seg << " [s]" << std::endl<< std::flush;
+            std::cout << "Current input signal time = " << current_rx_seg << " [s]" << std::endl << std::flush;
             //DLOG(INFO) << "GPS L1 C/A Tracking CH " << d_channel <<  ": Satellite " << Gnss_Satellite(systemName[sys], d_acquisition_gnss_synchro->PRN)
             //          << ", CN0 = " << d_CN0_SNV_dB_Hz << " [dB-Hz]" << std::endl;
         }
 }
+
 
 int gps_l1_ca_pvt_cc::general_work (int noutput_items __attribute__((unused)), gr_vector_int &ninput_items __attribute__((unused)),
         gr_vector_const_void_star &input_items,	gr_vector_void_star &output_items __attribute__((unused)))
