--- conflicted
+++ resolved
@@ -40,27 +40,20 @@
 
 using google::LogMessage;
 
-<<<<<<< HEAD
-galileo_e1_pvt_cc_sptr galileo_e1_make_pvt_cc(unsigned int nchannels, boost::shared_ptr<gr::msg_queue> queue, bool dump, std::string dump_filename,
-        int averaging_depth, bool flag_averaging, int output_rate_ms, int display_rate_ms, bool flag_nmea_tty_port, std::string nmea_dump_filename,
+
+galileo_e1_pvt_cc_sptr galileo_e1_make_pvt_cc(unsigned int nchannels, bool dump, std::string dump_filename, int averaging_depth,
+        bool flag_averaging, int output_rate_ms, int display_rate_ms, bool flag_nmea_tty_port, std::string nmea_dump_filename,
         std::string nmea_dump_devname, bool flag_rtcm_server, bool flag_rtcm_tty_port, std::string rtcm_dump_devname)
 {
-    return galileo_e1_pvt_cc_sptr(new galileo_e1_pvt_cc(nchannels, queue, dump, dump_filename, averaging_depth,
+    return galileo_e1_pvt_cc_sptr(new galileo_e1_pvt_cc(nchannels, dump, dump_filename, averaging_depth,
             flag_averaging, output_rate_ms, display_rate_ms, flag_nmea_tty_port, nmea_dump_filename, nmea_dump_devname,
             flag_rtcm_server, flag_rtcm_tty_port, rtcm_dump_devname));
-=======
-galileo_e1_pvt_cc_sptr
-galileo_e1_make_pvt_cc(unsigned int nchannels, bool dump, std::string dump_filename, int averaging_depth, bool flag_averaging, int output_rate_ms, int display_rate_ms, bool flag_nmea_tty_port, std::string nmea_dump_filename, std::string nmea_dump_devname, bool flag_rtcm_server, bool flag_rtcm_tty_port, std::string rtcm_dump_devname)
-{
-    return galileo_e1_pvt_cc_sptr(new galileo_e1_pvt_cc(nchannels, dump, dump_filename, averaging_depth, flag_averaging, output_rate_ms, display_rate_ms, flag_nmea_tty_port, nmea_dump_filename, nmea_dump_devname, flag_rtcm_server, flag_rtcm_tty_port, rtcm_dump_devname));
->>>>>>> bd603797
 }
 
 
 void galileo_e1_pvt_cc::msg_handler_telemetry(pmt::pmt_t msg)
 {
     try {
-<<<<<<< HEAD
             if( pmt::any_ref(msg).type() == typeid(std::shared_ptr<Galileo_Ephemeris>) )
                 {
                     // ### Galileo EPHEMERIS ###
@@ -98,67 +91,23 @@
                     d_ls_pvt->galileo_almanac = *galileo_almanac;
                     DLOG(INFO) << "New Galileo Almanac has arrived ";
                 }
+            else
+                {
+                    LOG(WARNING) << "msg_handler_telemetry unknown object type!";
+                }
 
     }
     catch(boost::bad_any_cast& e)
     {
-            DLOG(WARNING) << "msg_handler_telemetry Bad any cast!\n";
+            LOG(WARNING) << "msg_handler_telemetry Bad any cast!\n";
     }
 }
 
 
-galileo_e1_pvt_cc::galileo_e1_pvt_cc(unsigned int nchannels, boost::shared_ptr<gr::msg_queue> queue, bool dump, std::string dump_filename, int averaging_depth,
+galileo_e1_pvt_cc::galileo_e1_pvt_cc(unsigned int nchannels, bool dump, std::string dump_filename, int averaging_depth,
         bool flag_averaging, int output_rate_ms, int display_rate_ms, bool flag_nmea_tty_port, std::string nmea_dump_filename, std::string nmea_dump_devname,
         bool flag_rtcm_server, bool flag_rtcm_tty_port, std::string rtcm_dump_devname) :
     gr::block("galileo_e1_pvt_cc", gr::io_signature::make(nchannels, nchannels,  sizeof(Gnss_Synchro)), gr::io_signature::make(0, 0, sizeof(gr_complex)))
-=======
-        if( pmt::any_ref(msg).type() == typeid(std::shared_ptr<Galileo_Ephemeris>) )
-        {
-            // ### Galileo EPHEMERIS ###
-            std::shared_ptr<Galileo_Ephemeris> galileo_eph;
-            galileo_eph=  boost::any_cast<std::shared_ptr<Galileo_Ephemeris>>(pmt::any_ref(msg));
-            // insert new ephemeris record
-            DLOG(INFO) << "Galileo New Ephemeris record inserted in global map with TOW =" << galileo_eph->TOW_5
-                      << ", GALILEO Week Number =" << galileo_eph->WN_5
-                      << " and Ephemeris IOD = " << galileo_eph->IOD_ephemeris;
-            // update/insert new ephemeris record to the global ephemeris map
-            d_ls_pvt->galileo_ephemeris_map[galileo_eph->i_satellite_PRN]=*galileo_eph;
-        }else if (pmt::any_ref(msg).type() == typeid(std::shared_ptr<Galileo_Iono>) )
-        {
-            // ### Galileo IONO ###
-            std::shared_ptr<Galileo_Iono> galileo_iono;
-            galileo_iono=  boost::any_cast<std::shared_ptr<Galileo_Iono>>(pmt::any_ref(msg));
-            d_ls_pvt->galileo_iono=*galileo_iono;
-            DLOG(INFO) << "New IONO record has arrived ";
-        }else if (pmt::any_ref(msg).type() == typeid(std::shared_ptr<Galileo_Utc_Model>) )
-        {
-            // ### Galileo UTC MODEL ###
-            std::shared_ptr<Galileo_Utc_Model> galileo_utc_model;
-            galileo_utc_model=  boost::any_cast<std::shared_ptr<Galileo_Utc_Model>>(pmt::any_ref(msg));
-            d_ls_pvt->galileo_utc_model=*galileo_utc_model;
-            DLOG(INFO) << "New UTC record has arrived ";
-        }else if (pmt::any_ref(msg).type() == typeid(std::shared_ptr<Galileo_Almanac>) )
-        {
-            // ### Galileo Almanac ###
-            std::shared_ptr<Galileo_Almanac> galileo_almanac;
-            galileo_almanac=  boost::any_cast<std::shared_ptr<Galileo_Almanac>>(pmt::any_ref(msg));
-            // update/insert new ephemeris record to the global ephemeris map
-            d_ls_pvt->galileo_almanac=*galileo_almanac;
-            DLOG(INFO) << "New Galileo Almanac has arrived ";
-        }else{
-            LOG(WARNING) << "msg_handler_telemetry unknown object type!";
-        }
-
-     }
-     catch(boost::bad_any_cast& e)
-     {
-        LOG(WARNING) << "msg_handler_telemetry Bad any cast!\n";
-     }
-}
-galileo_e1_pvt_cc::galileo_e1_pvt_cc(unsigned int nchannels, bool dump, std::string dump_filename, int averaging_depth, bool flag_averaging, int output_rate_ms, int display_rate_ms, bool flag_nmea_tty_port, std::string nmea_dump_filename, std::string nmea_dump_devname, bool flag_rtcm_server, bool flag_rtcm_tty_port, std::string rtcm_dump_devname) :
-		                		                gr::block("galileo_e1_pvt_cc", gr::io_signature::make(nchannels, nchannels,  sizeof(Gnss_Synchro)),
-		                		                        gr::io_signature::make(0, 0, sizeof(gr_complex)))
->>>>>>> bd603797
 {
 
     d_output_rate_ms = output_rate_ms;
@@ -170,8 +119,7 @@
 
     // GPS Ephemeris data message port in
     this->message_port_register_in(pmt::mp("telemetry"));
-    this->set_msg_handler(pmt::mp("telemetry"),
-            boost::bind(&galileo_e1_pvt_cc::msg_handler_telemetry, this, _1));
+    this->set_msg_handler(pmt::mp("telemetry"), boost::bind(&galileo_e1_pvt_cc::msg_handler_telemetry, this, _1));
 
     //initialize kml_printer
     std::string kml_dump_filename;
@@ -247,15 +195,16 @@
 void galileo_e1_pvt_cc::print_receiver_status(Gnss_Synchro** channels_synchronization_data)
 {
     // Print the current receiver status using std::cout every second
-	int current_rx_seg=floor(channels_synchronization_data[0][0].Tracking_timestamp_secs);
-    if ( current_rx_seg!= d_last_status_print_seg)
-		{
-			d_last_status_print_seg = current_rx_seg;
-			std::cout << "Current input signal time = " << current_rx_seg << " [s]" << std::endl<< std::flush;
-			//DLOG(INFO) << "GPS L1 C/A Tracking CH " << d_channel <<  ": Satellite " << Gnss_Satellite(systemName[sys], d_acquisition_gnss_synchro->PRN)
-			//          << ", CN0 = " << d_CN0_SNV_dB_Hz << " [dB-Hz]" << std::endl;
-		}
-}
+    int current_rx_seg = floor(channels_synchronization_data[0][0].Tracking_timestamp_secs);
+    if ( current_rx_seg != d_last_status_print_seg)
+        {
+            d_last_status_print_seg = current_rx_seg;
+            std::cout << "Current input signal time = " << current_rx_seg << " [s]" << std::endl << std::flush;
+            //DLOG(INFO) << "GPS L1 C/A Tracking CH " << d_channel <<  ": Satellite " << Gnss_Satellite(systemName[sys], d_acquisition_gnss_synchro->PRN)
+            //          << ", CN0 = " << d_CN0_SNV_dB_Hz << " [dB-Hz]" << std::endl;
+        }
+}
+
 
 int galileo_e1_pvt_cc::general_work (int noutput_items __attribute__((unused)), gr_vector_int &ninput_items __attribute__((unused)),
         gr_vector_const_void_star &input_items,	gr_vector_void_star &output_items  __attribute__((unused)))
