/*!
 * \file galileo_telemetry_decoder_gs.cc
 * \brief Implementation of a Galileo unified INAV and FNAV message demodulator
 * block
 * \author Javier Arribas 2018. jarribas(at)cttc.es
 * \author Carles Fernandez, 2021-2022. cfernandez(at)cttc.es
 *
 *
 * -----------------------------------------------------------------------------
 *
 * GNSS-SDR is a Global Navigation Satellite System software-defined receiver.
 * This file is part of GNSS-SDR.
 *
 * Copyright (C) 2010-2022  (see AUTHORS file for a list of contributors)
 * SPDX-License-Identifier: GPL-3.0-or-later
 *
 * -----------------------------------------------------------------------------
 */


#include "galileo_telemetry_decoder_gs.h"
#include "Galileo_E1.h"              // for GALILEO_E1_CODE_PERIOD_MS
#include "Galileo_E5a.h"             // for GALILEO_E5A_CODE_PERIOD_MS
#include "Galileo_E5b.h"             // for GALILEO_E5B_CODE_PERIOD_MS
#include "Galileo_E6.h"              // for GALILEO_E6_CODE_PERIOD_MS
#include "display.h"                 // for colours in terminal: TEXT_BLUE, TEXT_RESET, ...
#include "galileo_almanac_helper.h"  // for Galileo_Almanac_Helper
#include "galileo_ephemeris.h"       // for Galileo_Ephemeris
#include "galileo_has_page.h"        // For Galileo_HAS_page
#include "galileo_iono.h"            // for Galileo_Iono
#include "galileo_utc_model.h"       // for Galileo_Utc_Model
#include "gnss_sdr_make_unique.h"    // for std::make_unique in C++11
#include "gnss_synchro.h"            // for Gnss_Synchro
#include "tlm_crc_stats.h"           // for Tlm_CRC_Stats
#include "tlm_utils.h"               // for save_tlm_matfile, tlm_remove_file
#include "viterbi_decoder.h"         // for Viterbi_Decoder
#include <glog/logging.h>            // for LOG, DLOG
#include <gnuradio/io_signature.h>   // for gr::io_signature::make
#include <pmt/pmt_sugar.h>           // for pmt::mp
#include <array>                     // for std::array
#include <cmath>                     // for std::fmod, std::abs
#include <cstddef>                   // for size_t
#include <exception>                 // for std::exception
#include <iomanip>                   // for std::setprecision
#include <iostream>                  // for std::cout
#include <limits>                    // for std::numeric_limits
#include <map>                       // for std::map
#include <stdexcept>                 // for std::out_of_range
#include <typeinfo>                  // for typeid
#include <utility>                   // for std::pair

#if HAS_GENERIC_LAMBDA
#else
#include <boost/bind/bind.hpp>
#endif

#if PMT_USES_BOOST_ANY
#include <boost/any.hpp>
namespace wht = boost;
#else
#include <any>
namespace wht = std;
#endif

#define CRC_ERROR_LIMIT 6

galileo_telemetry_decoder_gs_sptr
galileo_make_telemetry_decoder_gs(const Gnss_Satellite &satellite, const Tlm_Conf &conf, int frame_type)
{
    return galileo_telemetry_decoder_gs_sptr(new galileo_telemetry_decoder_gs(satellite, conf, frame_type));
}


galileo_telemetry_decoder_gs::galileo_telemetry_decoder_gs(
    const Gnss_Satellite &satellite,
    const Tlm_Conf &conf,
    int frame_type) : gr::block("galileo_telemetry_decoder_gs", gr::io_signature::make(1, 1, sizeof(Gnss_Synchro)),
                          gr::io_signature::make(1, 1, sizeof(Gnss_Synchro))),
                      d_dump_filename(conf.dump_filename),
                      d_delta_t(0),
                      d_symbol_counter(0ULL),
                      d_preamble_index(0ULL),
                      d_last_valid_preamble(0ULL),
                      d_received_sample_counter(0),
                      d_frame_type(frame_type),
                      d_CRC_error_counter(0),
                      d_channel(0),
                      d_flag_even_word_arrived(0),
                      d_stat(0),
                      d_TOW_at_Preamble_ms(0),
                      d_TOW_at_current_symbol_ms(0),
                      d_received_tow_ms(std::numeric_limits<uint32_t>::max()),
                      d_band('1'),
                      d_sent_tlm_failed_msg(false),
                      d_flag_frame_sync(false),
                      d_flag_PLL_180_deg_phase_locked(false),
                      d_flag_preamble(false),
                      d_dump(conf.dump),
                      d_dump_mat(conf.dump_mat),
                      d_remove_dat(conf.remove_dat),
                      d_first_eph_sent(false),
                      d_cnav_dummy_page(false),
                      d_print_cnav_page(true),
                      d_enable_navdata_monitor(conf.enable_navdata_monitor),
                      d_dump_crc_stats(conf.dump_crc_stats),
                      d_enable_reed_solomon_inav(false),
                      d_valid_timetag(false),
                      d_E6_TOW_set(false),
                      d_there_are_e1_channels(conf.there_are_e1_channels),
                      d_there_are_e6_channels(conf.there_are_e6_channels),
                      d_use_ced(conf.use_ced)
{
    // prevent telemetry symbols accumulation in output buffers
    this->set_max_noutput_items(1);
    // Ephemeris data port out
    this->message_port_register_out(pmt::mp("telemetry"));
    // Control messages to tracking block
    this->message_port_register_out(pmt::mp("telemetry_to_trk"));

    if (d_there_are_e1_channels)
        {
            // register OSM out
            this->message_port_register_out(pmt::mp("OSNMA_from_TLM"));
        }

    if (d_there_are_e6_channels)
        {
            // register Gal E6 messages HAS out
            this->message_port_register_out(pmt::mp("E6_HAS_from_TLM"));
            // register TOW from map out
            this->message_port_register_out(pmt::mp("TOW_from_TLM"));

            // register TOW to TLM input
            this->message_port_register_in(pmt::mp("TOW_to_TLM"));
            // handler for input port
            this->set_msg_handler(pmt::mp("TOW_to_TLM"),
#if HAS_GENERIC_LAMBDA
                [this](auto &&PH1) { msg_handler_read_galileo_tow_map(PH1); });
#else
#if USE_BOOST_BIND_PLACEHOLDERS
                boost::bind(&galileo_telemetry_decoder_gs::msg_handler_read_galileo_tow_map, this, boost::placeholders::_1));
#else
                boost::bind(&galileo_telemetry_decoder_gs::msg_handler_read_galileo_tow_map, this, _1));
#endif
#endif
        }

    if (d_enable_navdata_monitor)
        {
            // register nav message monitor out
            this->message_port_register_out(pmt::mp("Nav_msg_from_TLM"));
        }

    d_satellite = Gnss_Satellite(satellite.get_system(), satellite.get_PRN());

    // Viterbi decoder vars
    const int32_t nn = 2;                               // Coding rate 1/n
    const int32_t KK = 7;                               // Constraint Length
    const std::array<int32_t, 2> g_encoder{{121, 91}};  // Polynomial G1 and G2
    d_mm = KK - 1;

    DLOG(INFO) << "Initializing GALILEO UNIFIED TELEMETRY DECODER";

    if (d_dump_crc_stats)
        {
            // initialize the telemetry CRC statistics class
            d_Tlm_CRC_Stats = std::make_unique<Tlm_CRC_Stats>();
            d_Tlm_CRC_Stats->initialize(conf.dump_crc_stats_filename);
        }
    else
        {
            d_Tlm_CRC_Stats = nullptr;
        }

    switch (d_frame_type)
        {
        case 1:  // INAV
            d_bits_per_preamble = GALILEO_INAV_PREAMBLE_LENGTH_BITS;
            d_PRN_code_period_ms = GALILEO_E1_CODE_PERIOD_MS;  // for Galileo E5b is also 4 ms
            // set the preamble
            d_samples_per_preamble = GALILEO_INAV_PREAMBLE_LENGTH_BITS;
            d_preamble_period_symbols = GALILEO_INAV_PREAMBLE_PERIOD_SYMBOLS;
            d_required_symbols = GALILEO_INAV_PAGE_SYMBOLS + d_samples_per_preamble;
            // preamble bits to sampled symbols
            d_preamble_samples = std::vector<int32_t>(d_samples_per_preamble);
            d_frame_length_symbols = GALILEO_INAV_PAGE_PART_SYMBOLS - GALILEO_INAV_PREAMBLE_LENGTH_BITS;
            d_codelength = static_cast<int32_t>(d_frame_length_symbols);
            d_datalength = (d_codelength / nn) - d_mm;
            d_max_symbols_without_valid_frame = GALILEO_INAV_PAGE_SYMBOLS * 30;  // rise alarm 60 seconds without valid tlm
            if (conf.enable_reed_solomon == true)
                {
                    d_enable_reed_solomon_inav = true;
                    d_inav_nav.enable_reed_solomon();
                }
            break;
        case 2:  // FNAV
            d_PRN_code_period_ms = static_cast<uint32_t>(GALILEO_E5A_CODE_PERIOD_MS * GALILEO_E5A_I_SECONDARY_CODE_LENGTH);
            d_bits_per_preamble = GALILEO_FNAV_PREAMBLE_LENGTH_BITS;
            // set the preamble
            d_samples_per_preamble = GALILEO_FNAV_PREAMBLE_LENGTH_BITS;
            d_preamble_period_symbols = GALILEO_FNAV_SYMBOLS_PER_PAGE;
            d_required_symbols = static_cast<uint32_t>(GALILEO_FNAV_SYMBOLS_PER_PAGE) + d_samples_per_preamble;
            // preamble bits to sampled symbols
            d_preamble_samples = std::vector<int32_t>(d_samples_per_preamble);
            d_frame_length_symbols = GALILEO_FNAV_SYMBOLS_PER_PAGE - GALILEO_FNAV_PREAMBLE_LENGTH_BITS;
            d_codelength = static_cast<int32_t>(d_frame_length_symbols);
            d_datalength = (d_codelength / nn) - d_mm;
            d_max_symbols_without_valid_frame = GALILEO_FNAV_SYMBOLS_PER_PAGE * 5;  // rise alarm 100 seconds without valid tlm
            break;
        case 3:  // CNAV
            d_PRN_code_period_ms = GALILEO_E6_CODE_PERIOD_MS;
            d_bits_per_preamble = GALILEO_CNAV_PREAMBLE_LENGTH_BITS;
            d_samples_per_preamble = GALILEO_CNAV_PREAMBLE_LENGTH_BITS;
            d_preamble_period_symbols = GALILEO_CNAV_SYMBOLS_PER_PAGE;
            d_required_symbols = static_cast<uint32_t>(GALILEO_CNAV_SYMBOLS_PER_PAGE) + d_samples_per_preamble;
            d_preamble_samples = std::vector<int32_t>(d_samples_per_preamble);
            d_frame_length_symbols = GALILEO_CNAV_SYMBOLS_PER_PAGE - GALILEO_CNAV_PREAMBLE_LENGTH_BITS;
            d_codelength = static_cast<int32_t>(d_frame_length_symbols);
            d_datalength = (d_codelength / nn) - d_mm;
            d_max_symbols_without_valid_frame = GALILEO_CNAV_SYMBOLS_PER_PAGE * 60;
            break;
        default:
            d_bits_per_preamble = 0;
            d_samples_per_preamble = 0;
            d_preamble_period_symbols = 0;
            d_PRN_code_period_ms = 0U;
            d_required_symbols = 0U;
            d_frame_length_symbols = 0U;
            d_codelength = 0;
            d_datalength = 0;
            d_max_symbols_without_valid_frame = 0;
            std::cout << "Galileo unified telemetry decoder error: Unknown frame type\n";
        }

    d_page_part_symbols = std::vector<float>(d_frame_length_symbols);

    for (int32_t i = 0; i < d_bits_per_preamble; i++)
        {
            switch (d_frame_type)
                {
                case 1:  // INAV
                    if (GALILEO_INAV_PREAMBLE[i] == '1')
                        {
                            d_preamble_samples[i] = 1;
                        }
                    else
                        {
                            d_preamble_samples[i] = -1;
                        }
                    break;
                case 2:  // FNAV for E5a-I
                    if (GALILEO_FNAV_PREAMBLE[i] == '1')
                        {
                            d_preamble_samples[i] = 1;
                        }
                    else
                        {
                            d_preamble_samples[i] = -1;
                        }
                    break;
                case 3:  // CNAV for E6
                    if (GALILEO_CNAV_PREAMBLE[i] == '1')
                        {
                            d_preamble_samples[i] = 1;
                        }
                    else
                        {
                            d_preamble_samples[i] = -1;
                        }
                    break;
                }
        }

    d_symbol_history.set_capacity(d_required_symbols + 1);

    d_inav_nav.init_PRN(d_satellite.get_PRN());

    // Instantiate the Viterbi decoder
    d_viterbi = std::make_unique<Viterbi_Decoder>(KK, nn, d_datalength, g_encoder);
}


galileo_telemetry_decoder_gs::~galileo_telemetry_decoder_gs()
{
    DLOG(INFO) << "Galileo Telemetry decoder block (channel " << d_channel << ") destructor called.";
    size_t pos = 0;
    if (d_dump_file.is_open() == true)
        {
            pos = d_dump_file.tellp();
            try
                {
                    d_dump_file.close();
                }
            catch (const std::exception &ex)
                {
                    LOG(WARNING) << "Exception in destructor closing the dump file " << ex.what();
                }
            if (pos == 0)
                {
                    if (!tlm_remove_file(d_dump_filename))
                        {
                            LOG(WARNING) << "Error deleting temporary file";
                        }
                }
        }
    if (d_dump && (pos != 0) && d_dump_mat)
        {
            save_tlm_matfile(d_dump_filename);
            if (d_remove_dat)
                {
                    if (!tlm_remove_file(d_dump_filename))
                        {
                            LOG(WARNING) << "Error deleting temporary file";
                        }
                }
        }
}


void galileo_telemetry_decoder_gs::msg_handler_read_galileo_tow_map(const pmt::pmt_t &msg)
{
    if (d_frame_type == 3)
        {
            try
                {
                    const size_t msg_type_hash_code = pmt::any_ref(msg).type().hash_code();
                    if (msg_type_hash_code == typeid(std::shared_ptr<std::map<uint32_t, std::pair<uint32_t, uint64_t>>>).hash_code())
                        {
                            const auto received_tow_map = wht::any_cast<std::shared_ptr<std::map<uint32_t, std::pair<uint32_t, uint64_t>>>>(pmt::any_ref(msg));
                            const std::pair<uint32_t, uint64_t> received_tow_sample = received_tow_map->at(d_satellite.get_PRN());
                            if (received_tow_sample.first < 604800000)
                                {
                                    d_received_tow_ms = received_tow_sample.first;
                                    d_received_sample_counter = received_tow_sample.second;
                                }
                        }
                }
            catch (const wht::bad_any_cast &e)
                {
                    LOG(WARNING) << "msg_handler_read_galileo_tow_map Bad any_cast: " << e.what();
                }
            catch (const std::out_of_range &oor)
                {
                    LOG(WARNING) << "msg_handler_read_galileo_tow_map Out of Range error: " << oor.what();
                }
        }
}


void galileo_telemetry_decoder_gs::deinterleaver(int32_t rows, int32_t cols, const float *in, float *out)
{
    for (int32_t r = 0; r < rows; r++)
        {
            for (int32_t c = 0; c < cols; c++)
                {
                    out[c * rows + r] = in[r * cols + c];
                }
        }
}


void galileo_telemetry_decoder_gs::decode_INAV_word(float *page_part_symbols, int32_t frame_length, double cn0)
{
    // 1. De-interleave
    std::vector<float> page_part_symbols_soft_value(frame_length);
    deinterleaver(GALILEO_INAV_INTERLEAVER_ROWS, GALILEO_INAV_INTERLEAVER_COLS, page_part_symbols, page_part_symbols_soft_value.data());

    // 2. Viterbi decoder
    // 2.1 Take into account the NOT gate in G2 polynomial (Galileo ICD Figure 13, FEC encoder)
    for (int32_t i = 0; i < frame_length; i++)
        {
            if ((i + 1) % 2 == 0)
                {
                    page_part_symbols_soft_value[i] = -page_part_symbols_soft_value[i];
                }
        }
    const int32_t decoded_length = frame_length / 2;
    std::vector<int32_t> page_part_bits(decoded_length);
    d_viterbi->decode(page_part_bits, page_part_symbols_soft_value);

    // 3. Call the Galileo page decoder
    std::string page_String;
    page_String.reserve(decoded_length);
    for (int32_t i = 0; i < decoded_length; i++)
        {
            if (page_part_bits[i] > 0)
                {
                    page_String.push_back('1');
                }
            else
                {
                    page_String.push_back('0');
                }
        }

    if (d_enable_navdata_monitor)
        {
            d_nav_msg_packet.nav_message = page_String;
        }

    if (page_part_bits[0] == 1)
        {
            // DECODE COMPLETE WORD (even + odd) and TEST CRC
            d_inav_nav.split_page(page_String, d_flag_even_word_arrived);
            if (d_inav_nav.get_flag_CRC_test() == true)
                {
                    if (d_band == '1')
                        {
                            DLOG(INFO) << "Galileo E1 CRC correct in channel " << d_channel << " from satellite " << d_satellite;
                        }
                    else if (d_band == '7')
                        {
                            DLOG(INFO) << "Galileo E5b CRC correct in channel " << d_channel << " from satellite " << d_satellite;
                        }
                }
            else
                {
                    if (d_band == '1')
                        {
                            DLOG(INFO) << "Galileo E1 CRC error in channel " << d_channel << " from satellite " << d_satellite;
                        }
                    else if (d_band == '7')
                        {
                            DLOG(INFO) << "Galileo E5b CRC error in channel " << d_channel << " from satellite " << d_satellite;
                        }
                }
            d_flag_even_word_arrived = 0;
        }
    else
        {
            // STORE HALF WORD (even page)
            d_inav_nav.split_page(page_String, d_flag_even_word_arrived);
            d_flag_even_word_arrived = 1;
        }

    // 4. Push the new navigation data to the queues
    if (d_inav_nav.have_new_ephemeris() == true)
        {
            // get object for this SV (mandatory)
            const std::shared_ptr<Galileo_Ephemeris> tmp_obj = std::make_shared<Galileo_Ephemeris>(d_inav_nav.get_ephemeris());
            if (d_band == '1')
                {
                    const auto default_precision{std::cout.precision()};
                    std::cout << "New Galileo E1 I/NAV message received in channel " << d_channel
                              << ": ephemeris from satellite " << d_satellite << " with CN0="
                              << std::setprecision(2) << cn0 << std::setprecision(default_precision)
                              << " dB-Hz" << std::endl;
                }
            else if (d_band == '7')
                {
                    const auto default_precision{std::cout.precision()};
                    std::cout << TEXT_BLUE
                              << "New Galileo E5b I/NAV message received in channel " << d_channel
                              << ": ephemeris from satellite " << d_satellite << " with CN0="
                              << std::setprecision(2) << cn0 << std::setprecision(default_precision)
                              << " dB-Hz" << TEXT_RESET << std::endl;
                }
            this->message_port_pub(pmt::mp("telemetry"), pmt::make_any(tmp_obj));
            d_first_eph_sent = true;  // do not send reduced CED anymore, since we have the full ephemeris set
        }
    else
        {
            // If we still do not have ephemeris, check if we have a reduced CED
            if ((d_band == '1') && d_use_ced && !d_first_eph_sent && (d_inav_nav.have_new_reduced_ced() == true))
                {
                    const std::shared_ptr<Galileo_Ephemeris> tmp_obj = std::make_shared<Galileo_Ephemeris>(d_inav_nav.get_reduced_ced());
                    this->message_port_pub(pmt::mp("telemetry"), pmt::make_any(tmp_obj));
                    const auto default_precision{std::cout.precision()};
                    std::cout << "New Galileo E1 I/NAV reduced CED message received in channel "
                              << d_channel << " from satellite " << d_satellite << " with CN0="
                              << std::setprecision(2) << cn0 << std::setprecision(default_precision)
                              << " dB-Hz" << std::endl;
                }
        }

    if (d_inav_nav.have_new_iono_and_GST() == true)
        {
            // get object for this SV (mandatory)
            const std::shared_ptr<Galileo_Iono> tmp_obj = std::make_shared<Galileo_Iono>(d_inav_nav.get_iono());
            this->message_port_pub(pmt::mp("telemetry"), pmt::make_any(tmp_obj));
            if (d_band == '1')
                {
                    const auto default_precision{std::cout.precision()};
                    std::cout << "New Galileo E1 I/NAV message received in channel " << d_channel
                              << ": iono/GST model parameters from satellite " << d_satellite
                              << " with CN0=" << std::setprecision(2) << cn0 << std::setprecision(default_precision)
                              << " dB-Hz" << std::endl;
                }
            else if (d_band == '7')
                {
                    const auto default_precision{std::cout.precision()};
                    std::cout << TEXT_BLUE << "New Galileo E5b I/NAV message received in channel "
                              << d_channel << ": iono/GST model parameters from satellite "
                              << d_satellite << " with CN0=" << std::setprecision(2) << cn0 << std::setprecision(default_precision)
                              << " dB-Hz" << TEXT_RESET << std::endl;
                }
        }

    if (d_inav_nav.have_new_utc_model() == true)
        {
            // get object for this SV (mandatory)
            const std::shared_ptr<Galileo_Utc_Model> tmp_obj = std::make_shared<Galileo_Utc_Model>(d_inav_nav.get_utc_model());
            this->message_port_pub(pmt::mp("telemetry"), pmt::make_any(tmp_obj));
            if (d_band == '1')
                {
                    const auto default_precision{std::cout.precision()};
                    std::cout << "New Galileo E1 I/NAV message received in channel " << d_channel
                              << ": UTC model parameters from satellite " << d_satellite
                              << " with CN0=" << std::setprecision(2) << cn0 << std::setprecision(default_precision)
                              << " dB-Hz" << std::endl;
                }
            else if (d_band == '7')
                {
                    const auto default_precision{std::cout.precision()};
                    std::cout << TEXT_BLUE << "New Galileo E5b I/NAV message received in channel "
                              << d_channel
                              << ": UTC model parameters from satellite " << d_satellite
                              << " with CN0=" << std::setprecision(2) << cn0 << std::setprecision(default_precision)
                              << " dB-Hz" << TEXT_RESET << std::endl;
                }

            d_delta_t = tmp_obj->A_0G + tmp_obj->A_1G * (static_cast<double>(d_TOW_at_current_symbol_ms) / 1000.0 - tmp_obj->t_0G + 604800 * (std::fmod(static_cast<float>(d_inav_nav.get_Galileo_week() - tmp_obj->WN_0G), 64.0)));
            DLOG(INFO) << "delta_t=" << d_delta_t << "[s]";
        }

    if (d_inav_nav.have_new_almanac() == true)
        {
            const std::shared_ptr<Galileo_Almanac_Helper> tmp_obj = std::make_shared<Galileo_Almanac_Helper>(d_inav_nav.get_almanac());
            this->message_port_pub(pmt::mp("telemetry"), pmt::make_any(tmp_obj));
            // debug
            if (d_band == '1')
                {
                    const auto default_precision{std::cout.precision()};
                    std::cout << "Galileo E1 I/NAV almanac received in channel " << d_channel
                              << " from satellite " << d_satellite << " with CN0="
                              << std::setprecision(2) << cn0 << std::setprecision(default_precision) << " dB-Hz" << std::endl;
                }
            else if (d_band == '7')
                {
                    const auto default_precision{std::cout.precision()};
                    std::cout << TEXT_BLUE << "Galileo E5b I/NAV almanac received in channel "
                              << d_channel << " from satellite " << d_satellite << " with CN0="
                              << std::setprecision(2) << cn0 << std::setprecision(default_precision)
                              << " dB-Hz" << TEXT_RESET << std::endl;
                }
            DLOG(INFO) << "Current parameters:";
            DLOG(INFO) << "d_TOW_at_current_symbol_ms=" << d_TOW_at_current_symbol_ms;
            DLOG(INFO) << "d_nav.WN_0=" << d_inav_nav.get_Galileo_week();
        }

    if (d_band == '1' && d_inav_nav.have_new_nma() == true)
        {
            const std::shared_ptr<OSNMA_msg> tmp_obj = std::make_shared<OSNMA_msg>(d_inav_nav.get_osnma_msg());
            this->message_port_pub(pmt::mp("OSNMA_from_TLM"), pmt::make_any(tmp_obj));
        }
}


void galileo_telemetry_decoder_gs::decode_FNAV_word(float *page_symbols, int32_t frame_length, double cn0)
{
    // 1. De-interleave
    std::vector<float> page_symbols_soft_value(frame_length);
    deinterleaver(GALILEO_FNAV_INTERLEAVER_ROWS, GALILEO_FNAV_INTERLEAVER_COLS, page_symbols, page_symbols_soft_value.data());

    // 2. Viterbi decoder
    // 2.1 Take into account the NOT gate in G2 polynomial (Galileo ICD Figure 13, FEC encoder)
    for (int32_t i = 0; i < frame_length; i++)
        {
            if ((i + 1) % 2 == 0)
                {
                    page_symbols_soft_value[i] = -page_symbols_soft_value[i];
                }
        }

    const int32_t decoded_length = frame_length / 2;
    std::vector<int32_t> page_bits(decoded_length);
    d_viterbi->decode(page_bits, page_symbols_soft_value);

    // 3. Call the Galileo page decoder
    std::string page_String;
    page_String.reserve(decoded_length);
    for (int32_t i = 0; i < decoded_length; i++)
        {
            if (page_bits[i] > 0)
                {
                    page_String.push_back('1');
                }
            else
                {
                    page_String.push_back('0');
                }
        }

    if (d_enable_navdata_monitor)
        {
            d_nav_msg_packet.nav_message = page_String;
        }

    // DECODE COMPLETE WORD (even + odd) and TEST CRC
    d_fnav_nav.split_page(page_String);
    if (d_fnav_nav.get_flag_CRC_test() == true)
        {
            DLOG(INFO) << "Galileo E5a CRC correct in channel " << d_channel << " from satellite " << d_satellite << " with CN0=" << cn0 << " dB-Hz";
        }
    else
        {
            DLOG(INFO) << "Galileo E5a CRC error in channel " << d_channel << " from satellite " << d_satellite << " with CN0=" << cn0 << " dB-Hz";
        }

    // 4. Push the new navigation data to the queues
    if (d_fnav_nav.have_new_ephemeris() == true)
        {
            const std::shared_ptr<Galileo_Ephemeris> tmp_obj = std::make_shared<Galileo_Ephemeris>(d_fnav_nav.get_ephemeris());
            this->message_port_pub(pmt::mp("telemetry"), pmt::make_any(tmp_obj));
            const auto default_precision{std::cout.precision()};
            std::cout << TEXT_MAGENTA << "New Galileo E5a F/NAV message received in channel "
                      << d_channel << ": ephemeris from satellite " << d_satellite << " with CN0="
                      << std::setprecision(2) << cn0 << std::setprecision(default_precision)
                      << " dB-Hz" << TEXT_RESET << std::endl;
        }

    if (d_fnav_nav.have_new_iono_and_GST() == true)
        {
            const std::shared_ptr<Galileo_Iono> tmp_obj = std::make_shared<Galileo_Iono>(d_fnav_nav.get_iono());
            this->message_port_pub(pmt::mp("telemetry"), pmt::make_any(tmp_obj));
            const auto default_precision{std::cout.precision()};
            std::cout << TEXT_MAGENTA << "New Galileo E5a F/NAV message received in channel "
                      << d_channel << ": iono/GST model parameters from satellite " << d_satellite
                      << " with CN0=" << std::setprecision(2) << cn0 << std::setprecision(default_precision)
                      << " dB-Hz" << TEXT_RESET << std::endl;
        }

    if (d_fnav_nav.have_new_utc_model() == true)
        {
            const std::shared_ptr<Galileo_Utc_Model> tmp_obj = std::make_shared<Galileo_Utc_Model>(d_fnav_nav.get_utc_model());
            this->message_port_pub(pmt::mp("telemetry"), pmt::make_any(tmp_obj));
            const auto default_precision{std::cout.precision()};
            std::cout << TEXT_MAGENTA << "New Galileo E5a F/NAV message received in channel "
                      << d_channel << ": UTC model parameters from satellite " << d_satellite
                      << " with CN0=" << std::setprecision(2) << cn0 << std::setprecision(default_precision)
                      << " dB-Hz" << TEXT_RESET << std::endl;
        }
}


void galileo_telemetry_decoder_gs::decode_CNAV_word(uint64_t time_stamp, float *page_symbols, int32_t page_length, double cn0)
{
    // 1. De-interleave
    std::vector<float> page_symbols_soft_value(page_length);
    deinterleaver(GALILEO_CNAV_INTERLEAVER_ROWS, GALILEO_CNAV_INTERLEAVER_COLS, page_symbols, page_symbols_soft_value.data());

    // 2. Viterbi decoder
    // 2.1 Take into account the NOT gate in G2 polynomial (Galileo ICD Figure 13, FEC encoder)
    for (int32_t i = 0; i < page_length; i++)
        {
            if ((i + 1) % 2 == 0)
                {
                    page_symbols_soft_value[i] = -page_symbols_soft_value[i];
                }
        }
    const int32_t decoded_length = page_length / 2;
    std::vector<int32_t> page_bits(decoded_length);
    d_viterbi->decode(page_bits, page_symbols_soft_value);

    // 3. Call the Galileo page decoder
    std::string page_String;
    page_String.reserve(decoded_length);
    for (int32_t i = 0; i < decoded_length; i++)
        {
            if (page_bits[i] > 0)
                {
                    page_String.push_back('1');
                }
            else
                {
                    page_String.push_back('0');
                }
        }

    if (d_enable_navdata_monitor)
        {
            d_nav_msg_packet.nav_message = page_String;
        }

    d_cnav_nav.read_HAS_page(page_String);
    d_cnav_nav.set_time_stamp(time_stamp);
    // 4. If we have a new HAS page, read it
    if (d_cnav_nav.have_new_HAS_page() == true)
        {
            bool is_page_dummy = d_cnav_nav.is_HAS_page_dummy();
            if (is_page_dummy == true)
                {
                    d_print_cnav_page = true;
                    // Only print the message once
                    if (is_page_dummy != d_cnav_dummy_page)
                        {
                            d_cnav_dummy_page = is_page_dummy;
                            const auto default_precision{std::cout.precision()};
                            std::cout << TEXT_MAGENTA << "Receiving Galileo E6 CNAV dummy pages in channel " << d_channel << " from satellite "
                                      << d_satellite << " with CN0="
<<<<<<< HEAD
                                      << std::setprecision(2) << cn0 << std::setprecision(default_precision) << " dB-Hz"
=======
                                      << std::setprecision(2) << cn0 << " dB-Hz" << std::setprecision(default_precision)
>>>>>>> c3efe9a2
                                      << TEXT_RESET << std::endl;
                        }
                }
            else
                {
                    if (d_E6_TOW_set == true)
                        {
                            d_cnav_nav.set_tow(d_TOW_at_Preamble_ms / 1000);
                        }
                    const std::shared_ptr<Galileo_HAS_page> tmp_obj = std::make_shared<Galileo_HAS_page>(d_cnav_nav.get_HAS_encoded_page());
                    this->message_port_pub(pmt::mp("E6_HAS_from_TLM"), pmt::make_any(tmp_obj));
                    if (d_print_cnav_page == true)
                        {
                            d_print_cnav_page = false;  // only print the first page
                            const auto default_precision{std::cout.precision()};
                            std::cout << TEXT_MAGENTA << "Receiving Galileo E6 HAS pages"
                                      << (d_cnav_nav.is_HAS_in_test_mode() == true ? " (test mode) " : " ")
                                      << "in channel " << d_channel << " from satellite " << d_satellite
                                      << " with CN0=" << std::setprecision(2) << cn0 << std::setprecision(default_precision) << " dB-Hz"
                                      << TEXT_RESET << std::endl;
                        }
                }
        }
}


void galileo_telemetry_decoder_gs::set_satellite(const Gnss_Satellite &satellite)
{
    gr::thread::scoped_lock lock(d_setlock);
    d_satellite = Gnss_Satellite(satellite.get_system(), satellite.get_PRN());
    d_last_valid_preamble = d_symbol_counter;
    d_sent_tlm_failed_msg = false;
    d_received_tow_ms = std::numeric_limits<uint32_t>::max();
    d_E6_TOW_set = false;
    d_valid_timetag = false;
    d_inav_nav.init_PRN(d_satellite.get_PRN());
    if (d_there_are_e6_channels)
        {
            const std::pair<uint32_t, uint64_t> tow_and_sample{d_received_tow_ms, 0ULL};
            const auto tmp_obj = std::make_shared<std::pair<uint32_t, std::pair<uint32_t, uint64_t>>>(d_satellite.get_PRN(), tow_and_sample);
            this->message_port_pub(pmt::mp("TOW_from_TLM"), pmt::make_any(tmp_obj));
        }
    DLOG(INFO) << "Setting decoder Finite State Machine to satellite " << d_satellite;
    DLOG(INFO) << "Navigation Satellite set to " << d_satellite;
}


void galileo_telemetry_decoder_gs::reset()
{
    gr::thread::scoped_lock lock(d_setlock);
    d_flag_frame_sync = false;
    d_TOW_at_current_symbol_ms = 0;
    d_TOW_at_Preamble_ms = 0;
    d_fnav_nav.set_flag_TOW_set(false);
    d_inav_nav.set_flag_TOW_set(false);
    d_inav_nav.set_TOW0_flag(false);
    d_inav_nav.init_PRN(d_satellite.get_PRN());
    d_last_valid_preamble = d_symbol_counter;
    d_sent_tlm_failed_msg = false;
    d_E6_TOW_set = false;
    d_stat = 0;
    d_received_tow_ms = std::numeric_limits<uint32_t>::max();
    d_viterbi->reset();
    d_valid_timetag = false;
    if (d_there_are_e6_channels)
        {
            const std::pair<uint32_t, uint64_t> tow_and_sample{d_received_tow_ms, 0ULL};
            const auto tmp_obj = std::make_shared<std::pair<uint32_t, std::pair<uint32_t, uint64_t>>>(d_satellite.get_PRN(), tow_and_sample);
            this->message_port_pub(pmt::mp("TOW_from_TLM"), pmt::make_any(tmp_obj));
        }
    if (d_enable_reed_solomon_inav == true)
        {
            d_inav_nav.enable_reed_solomon();
        }
    DLOG(INFO) << "Telemetry decoder reset for satellite " << d_satellite;
}


void galileo_telemetry_decoder_gs::set_channel(int32_t channel)
{
    d_channel = channel;
    DLOG(INFO) << "Navigation channel set to " << channel;
    // ############# ENABLE DATA FILE LOG #################
    if (d_dump == true)
        {
            if (d_dump_file.is_open() == false)
                {
                    try
                        {
                            d_dump_filename.append(std::to_string(d_channel));
                            d_dump_filename.append(".dat");
                            d_dump_file.exceptions(std::ofstream::failbit | std::ofstream::badbit);
                            d_dump_file.open(d_dump_filename.c_str(), std::ios::out | std::ios::binary);
                            LOG(INFO) << "Telemetry decoder dump enabled on channel " << d_channel << " Log file: " << d_dump_filename.c_str();
                        }
                    catch (const std::ofstream::failure &e)
                        {
                            LOG(WARNING) << "channel " << d_channel << " Exception opening trk dump file " << e.what();
                        }
                }
        }

    if (d_dump_crc_stats)
        {
            // set the channel number for the telemetry CRC statistics
            // disable the telemetry CRC statistics if there is a problem opening the output file
            d_dump_crc_stats = d_Tlm_CRC_Stats->set_channel(d_channel);
        }
}


int galileo_telemetry_decoder_gs::general_work(int noutput_items __attribute__((unused)), gr_vector_int &ninput_items __attribute__((unused)),
    gr_vector_const_void_star &input_items, gr_vector_void_star &output_items)
{
    auto **out = reinterpret_cast<Gnss_Synchro **>(&output_items[0]);            // Get the output buffer pointer
    const auto **in = reinterpret_cast<const Gnss_Synchro **>(&input_items[0]);  // Get the input buffer pointer

    Gnss_Synchro current_symbol{};  // structure to save the synchronization information and send the output object to the next block
    // 1. Copy the current tracking output
    current_symbol = in[0][0];
    d_band = current_symbol.Signal[0];

    // add new symbol to the symbol queue
    d_symbol_history.push_back(current_symbol.Prompt_I);

    d_symbol_counter++;  // counter for the processed symbols

    // Time Tags from signal source (optional feature)
    std::vector<gr::tag_t> tags_vec;
    this->get_tags_in_range(tags_vec, 0, this->nitems_read(0), this->nitems_read(0) + 1);  // telemetry decoder consumes symbols one-by-one
    if (!tags_vec.empty())
        {
            for (const auto &it : tags_vec)
                {
                    try
                        {
                            if (pmt::any_ref(it.value).type().hash_code() == typeid(const std::shared_ptr<GnssTime>).hash_code())
                                {
                                    const auto timetag = wht::any_cast<const std::shared_ptr<GnssTime>>(pmt::any_ref(it.value));
                                    // std::cout << "Old tow: " << d_current_timetag.tow_ms << " new tow: " << timetag->tow_ms << "\n";
                                    d_current_timetag = *timetag;
                                    d_valid_timetag = true;
                                }
                            else
                                {
                                    std::cout << "hash code not match\n";
                                }
                        }
                    catch (const wht::bad_any_cast &e)
                        {
                            std::cout << "msg Bad any_cast: " << e.what();
                        }
                }
        }
    else
        {
            if (d_valid_timetag == true)
                {
                    // propagate timetag to current symbol
                    // todo: tag rx_time is set only in the time channel. The tracking tag does not have valid rx_time (it is not required since it is associated to the current symbol)
                    // d_current_timetag.rx_time+=d_PRN_code_period_ms
                    d_current_timetag.tow_ms += d_PRN_code_period_ms;
                    if (d_current_timetag.tow_ms >= 604800000)
                        {
                            d_current_timetag.tow_ms -= 604800000;
                            d_current_timetag.week++;
                        }
                }
        }

    consume_each(1);
    d_flag_preamble = false;

    // check if there is a problem with the telemetry of the current satellite
    if (d_sent_tlm_failed_msg == false)
        {
            if ((d_symbol_counter - d_last_valid_preamble) > d_max_symbols_without_valid_frame)
                {
                    const int message = 1;  // bad telemetry
                    DLOG(INFO) << "sent msg sat " << this->d_satellite;
                    this->message_port_pub(pmt::mp("telemetry_to_trk"), pmt::make_any(message));
                    d_sent_tlm_failed_msg = true;
                }
        }

    // ******* frame sync ******************
    int32_t corr_value = 0;
    switch (d_stat)
        {
        case 0:  // no preamble information
            // correlate with preamble
            if (d_symbol_history.size() > d_required_symbols)
                {
                    // ******* preamble correlation ********
                    for (int32_t i = 0; i < d_samples_per_preamble; i++)
                        {
                            if (d_symbol_history[i] < 0.0)  // symbols clipping
                                {
                                    corr_value -= d_preamble_samples[i];
                                }
                            else
                                {
                                    corr_value += d_preamble_samples[i];
                                }
                        }
                    if (std::abs(corr_value) >= d_samples_per_preamble)
                        {
                            d_preamble_index = d_symbol_counter;  // record the preamble sample stamp
                            LOG(INFO) << "Preamble detection for Galileo satellite " << this->d_satellite << " in channel " << this->d_channel;
                            d_stat = 1;  // enter into frame pre-detection status
                        }
                }
            break;
        case 1:  // possible preamble lock
            // correlate with preamble
            if (d_symbol_history.size() > d_required_symbols)
                {
                    // ******* preamble correlation ********
                    for (int32_t i = 0; i < d_samples_per_preamble; i++)
                        {
                            if (d_symbol_history[i] < 0.0)  // symbols clipping
                                {
                                    corr_value -= d_preamble_samples[i];
                                }
                            else
                                {
                                    corr_value += d_preamble_samples[i];
                                }
                        }
                    if (std::abs(corr_value) >= d_samples_per_preamble)
                        {
                            // check preamble separation
                            const auto preamble_diff = static_cast<int32_t>(d_symbol_counter - d_preamble_index);
                            if (std::abs(preamble_diff - d_preamble_period_symbols) == 0)
                                {
                                    // try to decode frame
                                    DLOG(INFO) << "Starting page decoder for Galileo satellite " << this->d_satellite;
                                    d_preamble_index = d_symbol_counter;  // record the preamble sample stamp
                                    d_CRC_error_counter = 0;
                                    if (corr_value < 0)
                                        {
                                            d_flag_PLL_180_deg_phase_locked = true;
                                        }
                                    else
                                        {
                                            d_flag_PLL_180_deg_phase_locked = false;
                                        }
                                    d_stat = 2;
                                }
                            else
                                {
                                    if (preamble_diff > d_preamble_period_symbols)
                                        {
                                            d_stat = 0;  // start again
                                        }
                                }
                        }
                }
            break;
        case 2:  // preamble acquired
            if (d_symbol_counter == d_preamble_index + static_cast<uint64_t>(d_preamble_period_symbols))
                {
                    // call the decoder
                    // NEW Galileo page part is received
                    // 0. fetch the symbols into an array
                    if (d_flag_PLL_180_deg_phase_locked == false)  // normal PLL lock
                        {
                            for (uint32_t i = 0; i < d_frame_length_symbols; i++)
                                {
                                    d_page_part_symbols[i] = d_symbol_history[i + d_samples_per_preamble];  // because last symbol of the preamble is just received now!
                                }
                        }
                    else  // 180 deg. inverted carrier phase PLL lock
                        {
                            for (uint32_t i = 0; i < d_frame_length_symbols; i++)
                                {
                                    d_page_part_symbols[i] = -d_symbol_history[i + d_samples_per_preamble];  // because last symbol of the preamble is just received now!
                                }
                        }
                    switch (d_frame_type)
                        {
                        case 1:  // INAV
                            decode_INAV_word(d_page_part_symbols.data(), d_frame_length_symbols, current_symbol.CN0_dB_hz);
                            break;
                        case 2:  // FNAV
                            decode_FNAV_word(d_page_part_symbols.data(), d_frame_length_symbols, current_symbol.CN0_dB_hz);
                            break;
                        case 3:  // CNAV
                            decode_CNAV_word(current_symbol.Tracking_sample_counter / static_cast<uint64_t>(current_symbol.fs), d_page_part_symbols.data(), d_frame_length_symbols, current_symbol.CN0_dB_hz);
                            break;
                        default:
                            return -1;
                            break;
                        }
                    bool crc_ok = (d_inav_nav.get_flag_CRC_test() || d_fnav_nav.get_flag_CRC_test() || d_cnav_nav.get_flag_CRC_test());
                    if (d_dump_crc_stats)
                        {
                            // update CRC statistics
                            d_Tlm_CRC_Stats->update_CRC_stats(crc_ok);
                        }

                    d_preamble_index = d_symbol_counter;  // record the preamble sample stamp (t_P)
                    if (crc_ok)
                        {
                            d_CRC_error_counter = 0;
                            d_flag_preamble = true;  // valid preamble indicator (initialized to false every work())
                            gr::thread::scoped_lock lock(d_setlock);
                            d_last_valid_preamble = d_symbol_counter;
                            if (!d_flag_frame_sync)
                                {
                                    d_flag_frame_sync = true;
                                    DLOG(INFO) << " Frame sync SAT " << this->d_satellite;
                                }
                        }
                    else
                        {
                            d_CRC_error_counter++;
                            if (d_CRC_error_counter > CRC_ERROR_LIMIT)
                                {
                                    DLOG(INFO) << "Lost of frame sync SAT " << this->d_satellite;
                                    gr::thread::scoped_lock lock(d_setlock);
                                    d_flag_frame_sync = false;
                                    d_stat = 0;
                                    d_TOW_at_current_symbol_ms = 0;
                                    d_TOW_at_Preamble_ms = 0;
                                    d_E6_TOW_set = false;
                                    d_valid_timetag = false;
                                    if (d_there_are_e6_channels)
                                        {
                                            const std::pair<uint32_t, uint64_t> tow_and_sample{std::numeric_limits<uint32_t>::max(), 0ULL};
                                            const auto tmp_obj = std::make_shared<std::pair<uint32_t, std::pair<uint32_t, uint64_t>>>(d_satellite.get_PRN(), tow_and_sample);
                                            this->message_port_pub(pmt::mp("TOW_from_TLM"), pmt::make_any(tmp_obj));
                                        }
                                    d_fnav_nav.set_flag_TOW_set(false);
                                    d_inav_nav.set_flag_TOW_set(false);
                                }
                        }
                }
            break;
        }

    // UPDATE GNSS SYNCHRO DATA
    // 2. Add the telemetry decoder information
    if (this->d_flag_preamble == true)
        // update TOW at the preamble instant
        {
            switch (d_frame_type)
                {
                case 1:  // INAV
                    if (d_inav_nav.get_flag_TOW_set() == true)
                        {
                            if (d_inav_nav.is_TOW5_set() == true)  // page 5 arrived and decoded, so we are in the odd page (since Tow refers to the even page, we have to add 1 sec)
                                {
                                    // TOW_5 refers to the even preamble, but when we decode it we are in the odd part, so 1 second later plus the decoding delay
                                    d_TOW_at_Preamble_ms = static_cast<uint32_t>(d_inav_nav.get_TOW5() * 1000.0);
                                    d_TOW_at_current_symbol_ms = d_TOW_at_Preamble_ms + static_cast<uint32_t>(GALILEO_INAV_PAGE_PART_MS + (d_required_symbols + 1) * d_PRN_code_period_ms);
                                    d_inav_nav.set_TOW5_flag(false);
                                    if (d_there_are_e6_channels && !d_valid_timetag)
                                        {
                                            const std::pair<uint32_t, uint64_t> tow_and_sample{d_TOW_at_current_symbol_ms, current_symbol.Tracking_sample_counter};
                                            const auto tmp_obj = std::make_shared<std::pair<uint32_t, std::pair<uint32_t, uint64_t>>>(d_satellite.get_PRN(), tow_and_sample);
                                            this->message_port_pub(pmt::mp("TOW_from_TLM"), pmt::make_any(tmp_obj));
                                        }
                                    // timetag debug
                                    if (d_valid_timetag == true)
                                        {
                                            int decoder_delay_ms = static_cast<uint32_t>(GALILEO_INAV_PAGE_PART_MS + (d_required_symbols + 1) * d_PRN_code_period_ms);
                                            int rx_tow_at_preamble = d_current_timetag.tow_ms - decoder_delay_ms;
                                            if (rx_tow_at_preamble < 0)
                                                {
                                                    rx_tow_at_preamble += 604800000;
                                                }
                                            uint32_t predicted_tow_at_preamble_ms = 1000 * (rx_tow_at_preamble / 1000);  // floor to integer number of seconds
                                            std::cout << "TOW at PREAMBLE: " << d_TOW_at_Preamble_ms << " predicted TOW at preamble: " << predicted_tow_at_preamble_ms << " [ms]\n";
                                        }
                                }

                            else if (d_inav_nav.is_TOW6_set() == true)  // page 6 arrived and decoded, so we are in the odd page (since Tow refers to the even page, we have to add 1 sec)
                                {
                                    // TOW_6 refers to the even preamble, but when we decode it we are in the odd part, so 1 second later plus the decoding delay
                                    d_TOW_at_Preamble_ms = static_cast<uint32_t>(d_inav_nav.get_TOW6() * 1000.0);
                                    d_TOW_at_current_symbol_ms = d_TOW_at_Preamble_ms + static_cast<uint32_t>(GALILEO_INAV_PAGE_PART_MS + (d_required_symbols + 1) * d_PRN_code_period_ms);
                                    d_inav_nav.set_TOW6_flag(false);
                                    if (d_there_are_e6_channels && !d_valid_timetag)
                                        {
                                            const std::pair<uint32_t, uint64_t> tow_and_sample{d_TOW_at_current_symbol_ms, current_symbol.Tracking_sample_counter};
                                            const auto tmp_obj = std::make_shared<std::pair<uint32_t, std::pair<uint32_t, uint64_t>>>(d_satellite.get_PRN(), tow_and_sample);
                                            this->message_port_pub(pmt::mp("TOW_from_TLM"), pmt::make_any(tmp_obj));
                                        }
                                    // timetag debug
                                    if (d_valid_timetag == true)
                                        {
                                            int decoder_delay_ms = static_cast<uint32_t>(GALILEO_INAV_PAGE_PART_MS + (d_required_symbols + 1) * d_PRN_code_period_ms);
                                            int rx_tow_at_preamble = d_current_timetag.tow_ms - decoder_delay_ms;
                                            if (rx_tow_at_preamble < 0)
                                                {
                                                    rx_tow_at_preamble += 604800000;
                                                }
                                            uint32_t predicted_tow_at_preamble_ms = 1000 * (rx_tow_at_preamble / 1000);  // floor to integer number of seconds
                                            std::cout << "TOW at PREAMBLE: " << d_TOW_at_Preamble_ms << " predicted TOW at preamble: " << predicted_tow_at_preamble_ms << " [ms]\n";
                                        }
                                }
                            else if (d_inav_nav.is_TOW0_set() == true)  // page 0 arrived and decoded
                                {
                                    // TOW_0 refers to the even preamble, but when we decode it we are in the odd part, so 1 second later plus the decoding delay
                                    d_TOW_at_Preamble_ms = static_cast<uint32_t>(d_inav_nav.get_TOW0() * 1000.0);
                                    d_TOW_at_current_symbol_ms = d_TOW_at_Preamble_ms + static_cast<uint32_t>(GALILEO_INAV_PAGE_PART_MS + (d_required_symbols + 1) * d_PRN_code_period_ms);
                                    d_inav_nav.set_TOW0_flag(false);
                                    if (d_there_are_e6_channels && !d_valid_timetag)
                                        {
                                            const std::pair<uint32_t, uint64_t> tow_and_sample{d_TOW_at_current_symbol_ms, current_symbol.Tracking_sample_counter};
                                            const auto tmp_obj = std::make_shared<std::pair<uint32_t, std::pair<uint32_t, uint64_t>>>(d_satellite.get_PRN(), tow_and_sample);
                                            this->message_port_pub(pmt::mp("TOW_from_TLM"), pmt::make_any(tmp_obj));
                                        }
                                    // timetag debug
                                    if (d_valid_timetag == true)
                                        {
                                            int decoder_delay_ms = static_cast<uint32_t>(GALILEO_INAV_PAGE_PART_MS + (d_required_symbols + 1) * d_PRN_code_period_ms);
                                            int rx_tow_at_preamble = d_current_timetag.tow_ms - decoder_delay_ms;
                                            if (rx_tow_at_preamble < 0)
                                                {
                                                    rx_tow_at_preamble += 604800000;
                                                }
                                            uint32_t predicted_tow_at_preamble_ms = 1000 * (rx_tow_at_preamble / 1000);  // floor to integer number of seconds
                                            std::cout << "TOW at PREAMBLE: " << d_TOW_at_Preamble_ms << " predicted TOW at preamble: " << predicted_tow_at_preamble_ms << " [ms]\n";
                                        }
                                }
                            else
                                {
                                    // this page has no timing information
                                    d_TOW_at_current_symbol_ms += d_PRN_code_period_ms;
                                }
                        }
                    if (d_enable_navdata_monitor && !d_nav_msg_packet.nav_message.empty())
                        {
                            d_nav_msg_packet.system = std::string(1, current_symbol.System);
                            d_nav_msg_packet.signal = std::string(current_symbol.Signal);
                            d_nav_msg_packet.prn = static_cast<int32_t>(current_symbol.PRN);
                            d_nav_msg_packet.tow_at_current_symbol_ms = static_cast<int32_t>(d_TOW_at_current_symbol_ms);
                            const std::shared_ptr<Nav_Message_Packet> tmp_obj = std::make_shared<Nav_Message_Packet>(d_nav_msg_packet);
                            this->message_port_pub(pmt::mp("Nav_msg_from_TLM"), pmt::make_any(tmp_obj));
                            d_nav_msg_packet.nav_message = "";
                        }
                    break;
                case 2:  // FNAV
                    if (d_fnav_nav.get_flag_TOW_set() == true)
                        {
                            if (d_fnav_nav.is_TOW1_set() == true)
                                {
                                    d_TOW_at_Preamble_ms = static_cast<uint32_t>(d_fnav_nav.get_TOW1() * 1000.0);
                                    d_TOW_at_current_symbol_ms = d_TOW_at_Preamble_ms + static_cast<uint32_t>((d_required_symbols + 1) * GALILEO_FNAV_CODES_PER_SYMBOL * GALILEO_E5A_CODE_PERIOD_MS);
                                    d_fnav_nav.set_TOW1_flag(false);
                                    if (d_there_are_e6_channels && !d_valid_timetag)
                                        {
                                            const std::pair<uint32_t, uint64_t> tow_and_sample{d_TOW_at_current_symbol_ms, current_symbol.Tracking_sample_counter};
                                            const auto tmp_obj = std::make_shared<std::pair<uint32_t, std::pair<uint32_t, uint64_t>>>(d_satellite.get_PRN(), tow_and_sample);
                                            this->message_port_pub(pmt::mp("TOW_from_TLM"), pmt::make_any(tmp_obj));
                                        }
                                }
                            else if (d_fnav_nav.is_TOW2_set() == true)
                                {
                                    d_TOW_at_Preamble_ms = static_cast<uint32_t>(d_fnav_nav.get_TOW2() * 1000.0);
                                    d_TOW_at_current_symbol_ms = d_TOW_at_Preamble_ms + static_cast<uint32_t>((d_required_symbols + 1) * GALILEO_FNAV_CODES_PER_SYMBOL * GALILEO_E5A_CODE_PERIOD_MS);
                                    d_fnav_nav.set_TOW2_flag(false);
                                    if (d_there_are_e6_channels && !d_valid_timetag)
                                        {
                                            const std::pair<uint32_t, uint64_t> tow_and_sample{d_TOW_at_current_symbol_ms, current_symbol.Tracking_sample_counter};
                                            const auto tmp_obj = std::make_shared<std::pair<uint32_t, std::pair<uint32_t, uint64_t>>>(d_satellite.get_PRN(), tow_and_sample);
                                            this->message_port_pub(pmt::mp("TOW_from_TLM"), pmt::make_any(tmp_obj));
                                        }
                                }
                            else if (d_fnav_nav.is_TOW3_set() == true)
                                {
                                    d_TOW_at_Preamble_ms = static_cast<uint32_t>(d_fnav_nav.get_TOW3() * 1000.0);
                                    d_TOW_at_current_symbol_ms = d_TOW_at_Preamble_ms + static_cast<uint32_t>((d_required_symbols + 1) * GALILEO_FNAV_CODES_PER_SYMBOL * GALILEO_E5A_CODE_PERIOD_MS);
                                    d_fnav_nav.set_TOW3_flag(false);
                                    if (d_there_are_e6_channels && !d_valid_timetag)
                                        {
                                            const std::pair<uint32_t, uint64_t> tow_and_sample{d_TOW_at_current_symbol_ms, current_symbol.Tracking_sample_counter};
                                            const auto tmp_obj = std::make_shared<std::pair<uint32_t, std::pair<uint32_t, uint64_t>>>(d_satellite.get_PRN(), tow_and_sample);
                                            this->message_port_pub(pmt::mp("TOW_from_TLM"), pmt::make_any(tmp_obj));
                                        }
                                }
                            else if (d_fnav_nav.is_TOW4_set() == true)
                                {
                                    d_TOW_at_Preamble_ms = static_cast<uint32_t>(d_fnav_nav.get_TOW4() * 1000.0);
                                    d_TOW_at_current_symbol_ms = d_TOW_at_Preamble_ms + static_cast<uint32_t>((d_required_symbols + 1) * GALILEO_FNAV_CODES_PER_SYMBOL * GALILEO_E5A_CODE_PERIOD_MS);
                                    d_fnav_nav.set_TOW4_flag(false);
                                    if (d_there_are_e6_channels && !d_valid_timetag)
                                        {
                                            const std::pair<uint32_t, uint64_t> tow_and_sample{d_TOW_at_current_symbol_ms, current_symbol.Tracking_sample_counter};
                                            const auto tmp_obj = std::make_shared<std::pair<uint32_t, std::pair<uint32_t, uint64_t>>>(d_satellite.get_PRN(), tow_and_sample);
                                            this->message_port_pub(pmt::mp("TOW_from_TLM"), pmt::make_any(tmp_obj));
                                        }
                                }
                            else
                                {
                                    d_TOW_at_current_symbol_ms += static_cast<uint32_t>(GALILEO_FNAV_CODES_PER_SYMBOL * GALILEO_E5A_CODE_PERIOD_MS);
                                }
                        }
                    if (d_enable_navdata_monitor && !d_nav_msg_packet.nav_message.empty())
                        {
                            d_nav_msg_packet.system = std::string(1, current_symbol.System);
                            d_nav_msg_packet.signal = std::string(current_symbol.Signal);
                            d_nav_msg_packet.prn = static_cast<int32_t>(current_symbol.PRN);
                            d_nav_msg_packet.tow_at_current_symbol_ms = static_cast<int32_t>(d_TOW_at_current_symbol_ms);
                            const std::shared_ptr<Nav_Message_Packet> tmp_obj = std::make_shared<Nav_Message_Packet>(d_nav_msg_packet);
                            this->message_port_pub(pmt::mp("Nav_msg_from_TLM"), pmt::make_any(tmp_obj));
                            d_nav_msg_packet.nav_message = "";
                        }
                    break;
                case 3:  // CNAV
                    if (d_valid_timetag == true)
                        {
                            int rx_tow_at_preamble = d_current_timetag.tow_ms;
                            uint32_t predicted_tow_at_preamble_ms = 1000 * (rx_tow_at_preamble / 1000);  // floor to integer number of seconds
                            d_TOW_at_Preamble_ms = predicted_tow_at_preamble_ms;
                            d_TOW_at_current_symbol_ms = predicted_tow_at_preamble_ms + static_cast<uint32_t>((d_required_symbols + 1) * d_PRN_code_period_ms);
                            if (d_E6_TOW_set == false)
                                {
                                    std::cout << " Sat PRN " << d_satellite.get_PRN() << " E6 TimeTag TOW at preamble: " << predicted_tow_at_preamble_ms
                                              << " [ms] d_TOW_at_current_symbol_ms: " << d_TOW_at_current_symbol_ms << " [ms]\n";
                                    d_E6_TOW_set = true;
                                }
                        }
                    else
                        {
                            if (d_received_tow_ms < 604800000)
                                {
                                    const int64_t diff = current_symbol.Tracking_sample_counter - d_received_sample_counter;
                                    const double time_since_reference_ms = (double(diff) * 1000.0) / static_cast<double>(current_symbol.fs);
                                    d_TOW_at_current_symbol_ms = d_received_tow_ms + static_cast<uint32_t>(time_since_reference_ms) + GALILEO_E6_CODE_PERIOD_MS;
                                    d_TOW_at_Preamble_ms = (d_TOW_at_current_symbol_ms / 1000) * 1000;
                                    d_E6_TOW_set = true;
                                }
                        }
                    if (d_enable_navdata_monitor && d_E6_TOW_set && !d_nav_msg_packet.nav_message.empty())
                        {
                            d_nav_msg_packet.system = std::string(1, current_symbol.System);
                            d_nav_msg_packet.signal = std::string(current_symbol.Signal);
                            d_nav_msg_packet.prn = static_cast<int32_t>(current_symbol.PRN);
                            d_nav_msg_packet.tow_at_current_symbol_ms = static_cast<int32_t>(d_TOW_at_current_symbol_ms);
                            const std::shared_ptr<Nav_Message_Packet> tmp_obj = std::make_shared<Nav_Message_Packet>(d_nav_msg_packet);
                            this->message_port_pub(pmt::mp("Nav_msg_from_TLM"), pmt::make_any(tmp_obj));
                            d_nav_msg_packet.nav_message = "";
                        }
                }
        }
    else  // if there is not a new preamble, we define the TOW of the current symbol
        {
            switch (d_frame_type)
                {
                case 1:  // INAV
                    if (d_inav_nav.get_flag_TOW_set() == true)
                        {
                            d_TOW_at_current_symbol_ms += d_PRN_code_period_ms;
                        }
                    break;
                case 2:  // FNAV
                    if (d_fnav_nav.get_flag_TOW_set() == true)
                        {
                            d_TOW_at_current_symbol_ms += d_PRN_code_period_ms;
                        }
                    break;
                case 3:  // CNAV
                    if (d_E6_TOW_set == true)
                        {
                            d_TOW_at_current_symbol_ms += d_PRN_code_period_ms;
                        }
                    break;
                }
        }

    switch (d_frame_type)
        {
        case 1:  // INAV
            if (d_inav_nav.get_flag_TOW_set() == true)
                {
                    if (d_inav_nav.get_flag_GGTO() == true)  // all GGTO parameters arrived
                        {
                            d_delta_t = d_inav_nav.get_A0G() + d_inav_nav.get_A1G() * (static_cast<double>(d_TOW_at_current_symbol_ms) / 1000.0 - d_inav_nav.get_t0G() + 604800.0 * (std::fmod(static_cast<float>(d_inav_nav.get_Galileo_week() - d_inav_nav.get_WN0G()), 64.0)));
                        }
                    current_symbol.Flag_valid_word = true;
                }
            break;
        case 2:  // FNAV
            if (d_fnav_nav.get_flag_TOW_set() == true)
                {
                    current_symbol.Flag_valid_word = true;
                }
            break;
        case 3:  // CNAV
            if (d_E6_TOW_set == true)
                {
                    current_symbol.Flag_valid_word = true;
                }
            break;
        }

    if (current_symbol.Flag_valid_word == true)
        {
            current_symbol.TOW_at_current_symbol_ms = d_TOW_at_current_symbol_ms;
            // todo: Galileo to GPS time conversion should be moved to observable block.
            // current_symbol.TOW_at_current_symbol_ms -= d_delta_t;  // Galileo to GPS TOW

            if (d_flag_PLL_180_deg_phase_locked == true)
                {
                    // correct the accumulated phase for the Costas loop phase shift, if required
                    current_symbol.Carrier_phase_rads += GNSS_PI;
                    current_symbol.Flag_PLL_180_deg_phase_locked = true;
                }
            else
                {
                    current_symbol.Flag_PLL_180_deg_phase_locked = false;
                }

            if (d_dump == true)
                {
                    // MULTIPLEXED FILE RECORDING - Record results to file
                    try
                        {
                            double tmp_double;
                            uint64_t tmp_ulong_int;
                            int32_t tmp_int;
                            tmp_double = static_cast<double>(d_TOW_at_current_symbol_ms) / 1000.0;
                            d_dump_file.write(reinterpret_cast<char *>(&tmp_double), sizeof(double));
                            tmp_ulong_int = current_symbol.Tracking_sample_counter;
                            d_dump_file.write(reinterpret_cast<char *>(&tmp_ulong_int), sizeof(uint64_t));
                            tmp_double = static_cast<double>(d_TOW_at_Preamble_ms) / 1000.0;
                            d_dump_file.write(reinterpret_cast<char *>(&tmp_double), sizeof(double));
                            switch (d_frame_type)
                                {
                                case 1:
                                    tmp_int = (current_symbol.Prompt_I > 0.0 ? 1 : -1);
                                    break;
                                case 2:
                                    tmp_int = (current_symbol.Prompt_Q > 0.0 ? 1 : -1);
                                    break;
                                case 3:
                                    tmp_int = (current_symbol.Prompt_I > 0.0 ? 1 : -1);
                                    break;
                                default:
                                    tmp_int = 0;
                                    break;
                                }
                            d_dump_file.write(reinterpret_cast<char *>(&tmp_int), sizeof(int32_t));
                            tmp_int = static_cast<int32_t>(current_symbol.PRN);
                            d_dump_file.write(reinterpret_cast<char *>(&tmp_int), sizeof(int32_t));
                        }
                    catch (const std::ofstream::failure &e)
                        {
                            LOG(WARNING) << "Exception writing navigation data dump file " << e.what();
                        }
                }
            // 3. Make the output (copy the object contents to the GNURadio reserved memory)
            *out[0] = current_symbol;
            return 1;
        }
    return 0;
}<|MERGE_RESOLUTION|>--- conflicted
+++ resolved
@@ -698,11 +698,7 @@
                             const auto default_precision{std::cout.precision()};
                             std::cout << TEXT_MAGENTA << "Receiving Galileo E6 CNAV dummy pages in channel " << d_channel << " from satellite "
                                       << d_satellite << " with CN0="
-<<<<<<< HEAD
                                       << std::setprecision(2) << cn0 << std::setprecision(default_precision) << " dB-Hz"
-=======
-                                      << std::setprecision(2) << cn0 << " dB-Hz" << std::setprecision(default_precision)
->>>>>>> c3efe9a2
                                       << TEXT_RESET << std::endl;
                         }
                 }
