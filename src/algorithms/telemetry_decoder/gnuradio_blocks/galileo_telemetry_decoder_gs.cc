/*!
 * \file galileo_telemetry_decoder_gs.cc
 * \brief Implementation of a Galileo unified INAV and FNAV message demodulator
 * block
 * \author Javier Arribas 2018. jarribas(at)cttc.es
 * \author Carles Fernandez, 2021-2022. cfernandez(at)cttc.es
 *
 *
 * -----------------------------------------------------------------------------
 *
 * GNSS-SDR is a Global Navigation Satellite System software-defined receiver.
 * This file is part of GNSS-SDR.
 *
 * Copyright (C) 2010-2022  (see AUTHORS file for a list of contributors)
 * SPDX-License-Identifier: GPL-3.0-or-later
 *
 * -----------------------------------------------------------------------------
 */


#include "galileo_telemetry_decoder_gs.h"
#include "Galileo_E1.h"              // for GALILEO_E1_CODE_PERIOD_MS
#include "Galileo_E5a.h"             // for GALILEO_E5A_CODE_PERIOD_MS
#include "Galileo_E5b.h"             // for GALILEO_E5B_CODE_PERIOD_MS
#include "Galileo_E6.h"              // for GALILEO_E6_CODE_PERIOD_MS
#include "display.h"                 // for colours in terminal: TEXT_BLUE, TEXT_RESET, ...
#include "galileo_almanac_helper.h"  // for Galileo_Almanac_Helper
#include "galileo_ephemeris.h"       // for Galileo_Ephemeris
#include "galileo_has_page.h"        // For Galileo_HAS_page
#include "galileo_iono.h"            // for Galileo_Iono
#include "galileo_utc_model.h"       // for Galileo_Utc_Model
#include "gnss_sdr_make_unique.h"    // for std::make_unique in C++11
#include "gnss_synchro.h"            // for Gnss_Synchro
#include "tlm_crc_stats.h"           // for Tlm_CRC_Stats
#include "tlm_utils.h"               // for save_tlm_matfile, tlm_remove_file
#include "viterbi_decoder.h"         // for Viterbi_Decoder
#include <glog/logging.h>            // for LOG, DLOG
#include <gnuradio/io_signature.h>   // for gr::io_signature::make
#include <pmt/pmt_sugar.h>           // for pmt::mp
#include <array>                     // for std::array
#include <cmath>                     // for std::fmod, std::abs
#include <cstddef>                   // for size_t
#include <exception>                 // for std::exception
#include <iostream>                  // for std::cout
#include <limits>                    // for std::numeric_limits
#include <map>                       // for std::map
#include <stdexcept>                 // for std::out_of_range
#include <typeinfo>                  // for typeid
#include <utility>                   // for std::pair

#if HAS_GENERIC_LAMBDA
#else
#include <boost/bind/bind.hpp>
#endif

#if PMT_USES_BOOST_ANY
#include <boost/any.hpp>
namespace wht = boost;
#else
#include <any>
namespace wht = std;
#endif

#define CRC_ERROR_LIMIT 6

galileo_telemetry_decoder_gs_sptr
galileo_make_telemetry_decoder_gs(const Gnss_Satellite &satellite, const Tlm_Conf &conf, int frame_type)
{
    return galileo_telemetry_decoder_gs_sptr(new galileo_telemetry_decoder_gs(satellite, conf, frame_type));
}


galileo_telemetry_decoder_gs::galileo_telemetry_decoder_gs(
    const Gnss_Satellite &satellite,
    const Tlm_Conf &conf,
    int frame_type) : gr::block("galileo_telemetry_decoder_gs", gr::io_signature::make(1, 1, sizeof(Gnss_Synchro)),
                          gr::io_signature::make(1, 1, sizeof(Gnss_Synchro))),
                      d_dump_filename(conf.dump_filename),
                      d_delta_t(0),
                      d_symbol_counter(0ULL),
                      d_preamble_index(0ULL),
                      d_last_valid_preamble(0ULL),
                      d_received_sample_counter(0),
                      d_frame_type(frame_type),
                      d_CRC_error_counter(0),
                      d_channel(0),
                      d_flag_even_word_arrived(0),
                      d_stat(0),
                      d_TOW_at_Preamble_ms(0),
                      d_TOW_at_current_symbol_ms(0),
                      d_received_tow_ms(std::numeric_limits<uint32_t>::max()),
                      d_band('1'),
                      d_sent_tlm_failed_msg(false),
                      d_flag_frame_sync(false),
                      d_flag_PLL_180_deg_phase_locked(false),
                      d_flag_preamble(false),
                      d_dump(conf.dump),
                      d_dump_mat(conf.dump_mat),
                      d_remove_dat(conf.remove_dat),
                      d_first_eph_sent(false),
                      d_cnav_dummy_page(false),
                      d_print_cnav_page(true),
                      d_enable_navdata_monitor(conf.enable_navdata_monitor),
                      d_dump_crc_stats(conf.dump_crc_stats),
                      d_enable_reed_solomon_inav(false),
                      d_valid_timetag(false),
                      d_E6_TOW_set(false),
                      d_there_are_e6_channels(conf.there_are_e6_channels)
{
    // prevent telemetry symbols accumulation in output buffers
    this->set_max_noutput_items(1);
    // Ephemeris data port out
    this->message_port_register_out(pmt::mp("telemetry"));
    // Control messages to tracking block
    this->message_port_register_out(pmt::mp("telemetry_to_trk"));

    if (d_there_are_e6_channels)
        {
            // register Gal E6 messages HAS out
            this->message_port_register_out(pmt::mp("E6_HAS_from_TLM"));
            // register TOW from map out
            this->message_port_register_out(pmt::mp("TOW_from_TLM"));
            // register TOW to TLM input
            this->message_port_register_in(pmt::mp("TOW_to_TLM"));
            // handler for input port
            this->set_msg_handler(pmt::mp("TOW_to_TLM"),
#if HAS_GENERIC_LAMBDA
                [this](auto &&PH1) { msg_handler_read_galileo_tow_map(PH1); });
#else
#if USE_BOOST_BIND_PLACEHOLDERS
                boost::bind(&galileo_telemetry_decoder_gs::msg_handler_read_galileo_tow_map, this, boost::placeholders::_1));
#else
                boost::bind(&galileo_telemetry_decoder_gs::msg_handler_read_galileo_tow_map, this, _1));
#endif
#endif
        }

    if (d_enable_navdata_monitor)
        {
            // register nav message monitor out
            this->message_port_register_out(pmt::mp("Nav_msg_from_TLM"));
        }

    d_satellite = Gnss_Satellite(satellite.get_system(), satellite.get_PRN());

    // Viterbi decoder vars
    const int32_t nn = 2;                               // Coding rate 1/n
    const int32_t KK = 7;                               // Constraint Length
    const std::array<int32_t, 2> g_encoder{{121, 91}};  // Polynomial G1 and G2
    d_mm = KK - 1;

    DLOG(INFO) << "Initializing GALILEO UNIFIED TELEMETRY DECODER";

    if (d_dump_crc_stats)
        {
            // initialize the telemetry CRC statistics class
            d_Tlm_CRC_Stats = std::make_unique<Tlm_CRC_Stats>();
            d_Tlm_CRC_Stats->initialize(conf.dump_crc_stats_filename);
        }
    else
        {
            d_Tlm_CRC_Stats = nullptr;
        }

    switch (d_frame_type)
        {
        case 1:  // INAV
            d_bits_per_preamble = GALILEO_INAV_PREAMBLE_LENGTH_BITS;
            d_PRN_code_period_ms = GALILEO_E1_CODE_PERIOD_MS;  // for Galileo E5b is also 4 ms
            // set the preamble
            d_samples_per_preamble = GALILEO_INAV_PREAMBLE_LENGTH_BITS;
            d_preamble_period_symbols = GALILEO_INAV_PREAMBLE_PERIOD_SYMBOLS;
            d_required_symbols = GALILEO_INAV_PAGE_SYMBOLS + d_samples_per_preamble;
            // preamble bits to sampled symbols
            d_preamble_samples = std::vector<int32_t>(d_samples_per_preamble);
            d_frame_length_symbols = GALILEO_INAV_PAGE_PART_SYMBOLS - GALILEO_INAV_PREAMBLE_LENGTH_BITS;
            d_codelength = static_cast<int32_t>(d_frame_length_symbols);
            d_datalength = (d_codelength / nn) - d_mm;
            d_max_symbols_without_valid_frame = GALILEO_INAV_PAGE_SYMBOLS * 30;  // rise alarm 60 seconds without valid tlm
            if (conf.enable_reed_solomon == true)
                {
                    d_enable_reed_solomon_inav = true;
                    d_inav_nav.enable_reed_solomon();
                }
            break;
        case 2:  // FNAV
            d_PRN_code_period_ms = static_cast<uint32_t>(GALILEO_E5A_CODE_PERIOD_MS * GALILEO_E5A_I_SECONDARY_CODE_LENGTH);
            d_bits_per_preamble = GALILEO_FNAV_PREAMBLE_LENGTH_BITS;
            // set the preamble
            d_samples_per_preamble = GALILEO_FNAV_PREAMBLE_LENGTH_BITS;
            d_preamble_period_symbols = GALILEO_FNAV_SYMBOLS_PER_PAGE;
            d_required_symbols = static_cast<uint32_t>(GALILEO_FNAV_SYMBOLS_PER_PAGE) + d_samples_per_preamble;
            // preamble bits to sampled symbols
            d_preamble_samples = std::vector<int32_t>(d_samples_per_preamble);
            d_frame_length_symbols = GALILEO_FNAV_SYMBOLS_PER_PAGE - GALILEO_FNAV_PREAMBLE_LENGTH_BITS;
            d_codelength = static_cast<int32_t>(d_frame_length_symbols);
            d_datalength = (d_codelength / nn) - d_mm;
            d_max_symbols_without_valid_frame = GALILEO_FNAV_SYMBOLS_PER_PAGE * 5;  // rise alarm 100 seconds without valid tlm
            break;
        case 3:  // CNAV
            d_PRN_code_period_ms = GALILEO_E6_CODE_PERIOD_MS;
            d_bits_per_preamble = GALILEO_CNAV_PREAMBLE_LENGTH_BITS;
            d_samples_per_preamble = GALILEO_CNAV_PREAMBLE_LENGTH_BITS;
            d_preamble_period_symbols = GALILEO_CNAV_SYMBOLS_PER_PAGE;
            d_required_symbols = static_cast<uint32_t>(GALILEO_CNAV_SYMBOLS_PER_PAGE) + d_samples_per_preamble;
            d_preamble_samples = std::vector<int32_t>(d_samples_per_preamble);
            d_frame_length_symbols = GALILEO_CNAV_SYMBOLS_PER_PAGE - GALILEO_CNAV_PREAMBLE_LENGTH_BITS;
            d_codelength = static_cast<int32_t>(d_frame_length_symbols);
            d_datalength = (d_codelength / nn) - d_mm;
            d_max_symbols_without_valid_frame = GALILEO_CNAV_SYMBOLS_PER_PAGE * 60;
            break;
        default:
            d_bits_per_preamble = 0;
            d_samples_per_preamble = 0;
            d_preamble_period_symbols = 0;
            d_PRN_code_period_ms = 0U;
            d_required_symbols = 0U;
            d_frame_length_symbols = 0U;
            d_codelength = 0;
            d_datalength = 0;
            d_max_symbols_without_valid_frame = 0;
            std::cout << "Galileo unified telemetry decoder error: Unknown frame type\n";
        }

    d_page_part_symbols = std::vector<float>(d_frame_length_symbols);

    for (int32_t i = 0; i < d_bits_per_preamble; i++)
        {
            switch (d_frame_type)
                {
                case 1:  // INAV
                    if (GALILEO_INAV_PREAMBLE[i] == '1')
                        {
                            d_preamble_samples[i] = 1;
                        }
                    else
                        {
                            d_preamble_samples[i] = -1;
                        }
                    break;
                case 2:  // FNAV for E5a-I
                    if (GALILEO_FNAV_PREAMBLE[i] == '1')
                        {
                            d_preamble_samples[i] = 1;
                        }
                    else
                        {
                            d_preamble_samples[i] = -1;
                        }
                    break;
                case 3:  // CNAV for E6
                    if (GALILEO_CNAV_PREAMBLE[i] == '1')
                        {
                            d_preamble_samples[i] = 1;
                        }
                    else
                        {
                            d_preamble_samples[i] = -1;
                        }
                    break;
                }
        }

    d_symbol_history.set_capacity(d_required_symbols + 1);

    d_inav_nav.init_PRN(d_satellite.get_PRN());

    // Instantiate the Viterbi decoder
    d_viterbi = std::make_unique<Viterbi_Decoder>(KK, nn, d_datalength, g_encoder);
}


galileo_telemetry_decoder_gs::~galileo_telemetry_decoder_gs()
{
    DLOG(INFO) << "Galileo Telemetry decoder block (channel " << d_channel << ") destructor called.";
    size_t pos = 0;
    if (d_dump_file.is_open() == true)
        {
            pos = d_dump_file.tellp();
            try
                {
                    d_dump_file.close();
                }
            catch (const std::exception &ex)
                {
                    LOG(WARNING) << "Exception in destructor closing the dump file " << ex.what();
                }
            if (pos == 0)
                {
                    if (!tlm_remove_file(d_dump_filename))
                        {
                            LOG(WARNING) << "Error deleting temporary file";
                        }
                }
        }
    if (d_dump && (pos != 0) && d_dump_mat)
        {
            save_tlm_matfile(d_dump_filename);
            if (d_remove_dat)
                {
                    if (!tlm_remove_file(d_dump_filename))
                        {
                            LOG(WARNING) << "Error deleting temporary file";
                        }
                }
        }
}


void galileo_telemetry_decoder_gs::msg_handler_read_galileo_tow_map(const pmt::pmt_t &msg)
{
    if (d_frame_type == 3)
        {
            try
                {
                    const size_t msg_type_hash_code = pmt::any_ref(msg).type().hash_code();
                    if (msg_type_hash_code == typeid(std::shared_ptr<std::map<uint32_t, std::pair<uint32_t, uint64_t>>>).hash_code())
                        {
                            const auto received_tow_map = wht::any_cast<std::shared_ptr<std::map<uint32_t, std::pair<uint32_t, uint64_t>>>>(pmt::any_ref(msg));
                            const std::pair<uint32_t, uint64_t> received_tow_sample = received_tow_map->at(d_satellite.get_PRN());
                            if (received_tow_sample.first < 604800000)
                                {
                                    d_received_tow_ms = received_tow_sample.first;
                                    d_received_sample_counter = received_tow_sample.second;
                                }
                        }
                }
            catch (const wht::bad_any_cast &e)
                {
                    LOG(WARNING) << "msg_handler_read_galileo_tow_map Bad any_cast: " << e.what();
                }
            catch (const std::out_of_range &oor)
                {
                    LOG(WARNING) << "msg_handler_read_galileo_tow_map Out of Range error: " << oor.what();
                }
        }
}


void galileo_telemetry_decoder_gs::deinterleaver(int32_t rows, int32_t cols, const float *in, float *out)
{
    for (int32_t r = 0; r < rows; r++)
        {
            for (int32_t c = 0; c < cols; c++)
                {
                    out[c * rows + r] = in[r * cols + c];
                }
        }
}


void galileo_telemetry_decoder_gs::decode_INAV_word(float *page_part_symbols, int32_t frame_length)
{
    // 1. De-interleave
    std::vector<float> page_part_symbols_soft_value(frame_length);
    deinterleaver(GALILEO_INAV_INTERLEAVER_ROWS, GALILEO_INAV_INTERLEAVER_COLS, page_part_symbols, page_part_symbols_soft_value.data());

    // 2. Viterbi decoder
    // 2.1 Take into account the NOT gate in G2 polynomial (Galileo ICD Figure 13, FEC encoder)
    for (int32_t i = 0; i < frame_length; i++)
        {
            if ((i + 1) % 2 == 0)
                {
                    page_part_symbols_soft_value[i] = -page_part_symbols_soft_value[i];
                }
        }
    const int32_t decoded_length = frame_length / 2;
    std::vector<int32_t> page_part_bits(decoded_length);
    d_viterbi->decode(page_part_bits, page_part_symbols_soft_value);

    // 3. Call the Galileo page decoder
    std::string page_String;
    page_String.reserve(decoded_length);
    for (int32_t i = 0; i < decoded_length; i++)
        {
            if (page_part_bits[i] > 0)
                {
                    page_String.push_back('1');
                }
            else
                {
                    page_String.push_back('0');
                }
        }

    if (d_enable_navdata_monitor)
        {
            d_nav_msg_packet.nav_message = page_String;
        }

    if (page_part_bits[0] == 1)
        {
            // DECODE COMPLETE WORD (even + odd) and TEST CRC
            d_inav_nav.split_page(page_String, d_flag_even_word_arrived);
            if (d_inav_nav.get_flag_CRC_test() == true)
                {
                    if (d_band == '1')
                        {
                            DLOG(INFO) << "Galileo E1 CRC correct in channel " << d_channel << " from satellite " << d_satellite;
                        }
                    else if (d_band == '7')
                        {
                            DLOG(INFO) << "Galileo E5b CRC correct in channel " << d_channel << " from satellite " << d_satellite;
                        }
                }
            else
                {
                    if (d_band == '1')
                        {
                            DLOG(INFO) << "Galileo E1 CRC error in channel " << d_channel << " from satellite " << d_satellite;
                        }
                    else if (d_band == '7')
                        {
                            DLOG(INFO) << "Galileo E5b CRC error in channel " << d_channel << " from satellite " << d_satellite;
                        }
                }
            d_flag_even_word_arrived = 0;
        }
    else
        {
            // STORE HALF WORD (even page)
            d_inav_nav.split_page(page_String, d_flag_even_word_arrived);
            d_flag_even_word_arrived = 1;
        }

    // 4. Push the new navigation data to the queues
    if (d_inav_nav.have_new_ephemeris() == true)
        {
            // get object for this SV (mandatory)
            const std::shared_ptr<Galileo_Ephemeris> tmp_obj = std::make_shared<Galileo_Ephemeris>(d_inav_nav.get_ephemeris());
            if (d_band == '1')
                {
                    std::cout << "New Galileo E1 I/NAV message received in channel " << d_channel << ": ephemeris from satellite " << d_satellite << '\n';
                }
            else if (d_band == '7')
                {
                    std::cout << TEXT_BLUE << "New Galileo E5b I/NAV message received in channel " << d_channel << ": ephemeris from satellite " << d_satellite << TEXT_RESET << '\n';
                }
            this->message_port_pub(pmt::mp("telemetry"), pmt::make_any(tmp_obj));
            d_first_eph_sent = true;  // do not send reduced CED anymore, since we have the full ephemeris set
        }
    else
        {
            // If we still do not have ephemeris, check if we have a reduced CED
            if ((d_band == '1') && !d_first_eph_sent && (d_inav_nav.have_new_reduced_ced() == true))
                {
                    const std::shared_ptr<Galileo_Ephemeris> tmp_obj = std::make_shared<Galileo_Ephemeris>(d_inav_nav.get_reduced_ced());
                    std::cout << "New Galileo E1 I/NAV reduced CED message received in channel " << d_channel << " from satellite " << d_satellite << '\n';
                    this->message_port_pub(pmt::mp("telemetry"), pmt::make_any(tmp_obj));
                }
        }

    if (d_inav_nav.have_new_iono_and_GST() == true)
        {
            // get object for this SV (mandatory)
            const std::shared_ptr<Galileo_Iono> tmp_obj = std::make_shared<Galileo_Iono>(d_inav_nav.get_iono());
            if (d_band == '1')
                {
                    std::cout << "New Galileo E1 I/NAV message received in channel " << d_channel << ": iono/GST model parameters from satellite " << d_satellite << '\n';
                }
            else if (d_band == '7')
                {
                    std::cout << TEXT_BLUE << "New Galileo E5b I/NAV message received in channel " << d_channel << ": iono/GST model parameters from satellite " << d_satellite << TEXT_RESET << '\n';
                }
            this->message_port_pub(pmt::mp("telemetry"), pmt::make_any(tmp_obj));
        }

    if (d_inav_nav.have_new_utc_model() == true)
        {
            // get object for this SV (mandatory)
            const std::shared_ptr<Galileo_Utc_Model> tmp_obj = std::make_shared<Galileo_Utc_Model>(d_inav_nav.get_utc_model());
            if (d_band == '1')
                {
                    std::cout << "New Galileo E1 I/NAV message received in channel " << d_channel << ": UTC model parameters from satellite " << d_satellite << '\n';
                }
            else if (d_band == '7')
                {
                    std::cout << TEXT_BLUE << "New Galileo E5b I/NAV message received in channel " << d_channel << ": UTC model parameters from satellite " << d_satellite << TEXT_RESET << '\n';
                }
            this->message_port_pub(pmt::mp("telemetry"), pmt::make_any(tmp_obj));
            d_delta_t = tmp_obj->A_0G + tmp_obj->A_1G * (static_cast<double>(d_TOW_at_current_symbol_ms) / 1000.0 - tmp_obj->t_0G + 604800 * (std::fmod(static_cast<float>(d_inav_nav.get_Galileo_week() - tmp_obj->WN_0G), 64.0)));
            DLOG(INFO) << "delta_t=" << d_delta_t << "[s]";
        }

    if (d_inav_nav.have_new_almanac() == true)
        {
            const std::shared_ptr<Galileo_Almanac_Helper> tmp_obj = std::make_shared<Galileo_Almanac_Helper>(d_inav_nav.get_almanac());
            this->message_port_pub(pmt::mp("telemetry"), pmt::make_any(tmp_obj));
            // debug
            if (d_band == '1')
                {
                    std::cout << "Galileo E1 I/NAV almanac received in channel " << d_channel << " from satellite " << d_satellite << '\n';
                }
            else if (d_band == '7')
                {
                    std::cout << TEXT_BLUE << "Galileo E5b I/NAV almanac received in channel " << d_channel << " from satellite " << d_satellite << TEXT_RESET << '\n';
                }
            DLOG(INFO) << "Current parameters:";
            DLOG(INFO) << "d_TOW_at_current_symbol_ms=" << d_TOW_at_current_symbol_ms;
            DLOG(INFO) << "d_nav.WN_0=" << d_inav_nav.get_Galileo_week();
        }
}


void galileo_telemetry_decoder_gs::decode_FNAV_word(float *page_symbols, int32_t frame_length)
{
    // 1. De-interleave
    std::vector<float> page_symbols_soft_value(frame_length);
    deinterleaver(GALILEO_FNAV_INTERLEAVER_ROWS, GALILEO_FNAV_INTERLEAVER_COLS, page_symbols, page_symbols_soft_value.data());

    // 2. Viterbi decoder
    // 2.1 Take into account the NOT gate in G2 polynomial (Galileo ICD Figure 13, FEC encoder)
    for (int32_t i = 0; i < frame_length; i++)
        {
            if ((i + 1) % 2 == 0)
                {
                    page_symbols_soft_value[i] = -page_symbols_soft_value[i];
                }
        }

    const int32_t decoded_length = frame_length / 2;
    std::vector<int32_t> page_bits(decoded_length);
    d_viterbi->decode(page_bits, page_symbols_soft_value);

    // 3. Call the Galileo page decoder
    std::string page_String;
    page_String.reserve(decoded_length);
    for (int32_t i = 0; i < decoded_length; i++)
        {
            if (page_bits[i] > 0)
                {
                    page_String.push_back('1');
                }
            else
                {
                    page_String.push_back('0');
                }
        }

    if (d_enable_navdata_monitor)
        {
            d_nav_msg_packet.nav_message = page_String;
        }

    // DECODE COMPLETE WORD (even + odd) and TEST CRC
    d_fnav_nav.split_page(page_String);
    if (d_fnav_nav.get_flag_CRC_test() == true)
        {
            DLOG(INFO) << "Galileo E5a CRC correct in channel " << d_channel << " from satellite " << d_satellite;
        }
    else
        {
            DLOG(INFO) << "Galileo E5a CRC error in channel " << d_channel << " from satellite " << d_satellite;
        }

    // 4. Push the new navigation data to the queues
    if (d_fnav_nav.have_new_ephemeris() == true)
        {
            const std::shared_ptr<Galileo_Ephemeris> tmp_obj = std::make_shared<Galileo_Ephemeris>(d_fnav_nav.get_ephemeris());
            std::cout << TEXT_MAGENTA << "New Galileo E5a F/NAV message received in channel " << d_channel << ": ephemeris from satellite " << d_satellite << TEXT_RESET << '\n';
            this->message_port_pub(pmt::mp("telemetry"), pmt::make_any(tmp_obj));
        }

    if (d_fnav_nav.have_new_iono_and_GST() == true)
        {
            const std::shared_ptr<Galileo_Iono> tmp_obj = std::make_shared<Galileo_Iono>(d_fnav_nav.get_iono());
            std::cout << TEXT_MAGENTA << "New Galileo E5a F/NAV message received in channel " << d_channel << ": iono/GST model parameters from satellite " << d_satellite << TEXT_RESET << '\n';
            this->message_port_pub(pmt::mp("telemetry"), pmt::make_any(tmp_obj));
        }

    if (d_fnav_nav.have_new_utc_model() == true)
        {
            const std::shared_ptr<Galileo_Utc_Model> tmp_obj = std::make_shared<Galileo_Utc_Model>(d_fnav_nav.get_utc_model());
            std::cout << TEXT_MAGENTA << "New Galileo E5a F/NAV message received in channel " << d_channel << ": UTC model parameters from satellite " << d_satellite << TEXT_RESET << '\n';
            this->message_port_pub(pmt::mp("telemetry"), pmt::make_any(tmp_obj));
        }
}


void galileo_telemetry_decoder_gs::decode_CNAV_word(uint64_t time_stamp, float *page_symbols, int32_t page_length)
{
    // 1. De-interleave
    std::vector<float> page_symbols_soft_value(page_length);
    deinterleaver(GALILEO_CNAV_INTERLEAVER_ROWS, GALILEO_CNAV_INTERLEAVER_COLS, page_symbols, page_symbols_soft_value.data());

    // 2. Viterbi decoder
    // 2.1 Take into account the NOT gate in G2 polynomial (Galileo ICD Figure 13, FEC encoder)
    for (int32_t i = 0; i < page_length; i++)
        {
            if ((i + 1) % 2 == 0)
                {
                    page_symbols_soft_value[i] = -page_symbols_soft_value[i];
                }
        }
    const int32_t decoded_length = page_length / 2;
    std::vector<int32_t> page_bits(decoded_length);
    d_viterbi->decode(page_bits, page_symbols_soft_value);

    // 3. Call the Galileo page decoder
    std::string page_String;
    page_String.reserve(decoded_length);
    for (int32_t i = 0; i < decoded_length; i++)
        {
            if (page_bits[i] > 0)
                {
                    page_String.push_back('1');
                }
            else
                {
                    page_String.push_back('0');
                }
        }

    if (d_enable_navdata_monitor)
        {
            d_nav_msg_packet.nav_message = page_String;
        }

    d_cnav_nav.read_HAS_page(page_String);
    d_cnav_nav.set_time_stamp(time_stamp);
    // 4. If we have a new HAS page, read it
    if (d_cnav_nav.have_new_HAS_page() == true)
        {
            bool is_page_dummy = d_cnav_nav.is_HAS_page_dummy();
            if (is_page_dummy == true)
                {
                    d_print_cnav_page = true;
                    // Only print the message once
                    if (is_page_dummy != d_cnav_dummy_page)
                        {
                            d_cnav_dummy_page = is_page_dummy;
                            std::cout << TEXT_MAGENTA << "Receiving Galileo E6 CNAV dummy pages in channel "
                                      << d_channel << " from satellite " << d_satellite
                                      << TEXT_RESET << '\n';
                        }
                }
            else
                {
                    if (d_E6_TOW_set == true)
                        {
                            d_cnav_nav.set_tow(d_TOW_at_Preamble_ms / 1000);
                        }
                    const std::shared_ptr<Galileo_HAS_page> tmp_obj = std::make_shared<Galileo_HAS_page>(d_cnav_nav.get_HAS_encoded_page());
                    this->message_port_pub(pmt::mp("E6_HAS_from_TLM"), pmt::make_any(tmp_obj));
                    if (d_print_cnav_page == true)
                        {
                            d_print_cnav_page = false;  // only print the first page
                            std::cout << TEXT_MAGENTA << "Receiving Galileo E6 HAS pages"
                                      << (d_cnav_nav.is_HAS_in_test_mode() == true ? " (test mode) " : " ")
                                      << "in channel " << d_channel << " from satellite " << d_satellite
                                      << TEXT_RESET << '\n';
                        }
                }
        }
}


void galileo_telemetry_decoder_gs::set_satellite(const Gnss_Satellite &satellite)
{
    gr::thread::scoped_lock lock(d_setlock);
    d_satellite = Gnss_Satellite(satellite.get_system(), satellite.get_PRN());
    d_last_valid_preamble = d_symbol_counter;
    d_sent_tlm_failed_msg = false;
    d_received_tow_ms = std::numeric_limits<uint32_t>::max();
    d_E6_TOW_set = false;
    d_valid_timetag = false;
    if (d_there_are_e6_channels)
        {
            const std::pair<uint32_t, uint64_t> tow_and_sample{d_received_tow_ms, 0ULL};
            const auto tmp_obj = std::make_shared<std::pair<uint32_t, std::pair<uint32_t, uint64_t>>>(d_satellite.get_PRN(), tow_and_sample);
            this->message_port_pub(pmt::mp("TOW_from_TLM"), pmt::make_any(tmp_obj));
        }
    DLOG(INFO) << "Setting decoder Finite State Machine to satellite " << d_satellite;
    DLOG(INFO) << "Navigation Satellite set to " << d_satellite;
}


void galileo_telemetry_decoder_gs::reset()
{
    gr::thread::scoped_lock lock(d_setlock);
    d_flag_frame_sync = false;
    d_TOW_at_current_symbol_ms = 0;
    d_TOW_at_Preamble_ms = 0;
    d_fnav_nav.set_flag_TOW_set(false);
    d_inav_nav.set_flag_TOW_set(false);
    d_inav_nav.set_TOW0_flag(false);
    d_last_valid_preamble = d_symbol_counter;
    d_sent_tlm_failed_msg = false;
    d_E6_TOW_set = false;
    d_stat = 0;
    d_received_tow_ms = std::numeric_limits<uint32_t>::max();
    d_viterbi->reset();
    d_valid_timetag = false;
    if (d_there_are_e6_channels)
        {
            const std::pair<uint32_t, uint64_t> tow_and_sample{d_received_tow_ms, 0ULL};
            const auto tmp_obj = std::make_shared<std::pair<uint32_t, std::pair<uint32_t, uint64_t>>>(d_satellite.get_PRN(), tow_and_sample);
            this->message_port_pub(pmt::mp("TOW_from_TLM"), pmt::make_any(tmp_obj));
        }
    if (d_enable_reed_solomon_inav == true)
        {
            d_inav_nav.enable_reed_solomon();
        }
    DLOG(INFO) << "Telemetry decoder reset for satellite " << d_satellite;
}


void galileo_telemetry_decoder_gs::set_channel(int32_t channel)
{
    d_channel = channel;
    DLOG(INFO) << "Navigation channel set to " << channel;
    // ############# ENABLE DATA FILE LOG #################
    if (d_dump == true)
        {
            if (d_dump_file.is_open() == false)
                {
                    try
                        {
                            d_dump_filename.append(std::to_string(d_channel));
                            d_dump_filename.append(".dat");
                            d_dump_file.exceptions(std::ifstream::failbit | std::ifstream::badbit);
                            d_dump_file.open(d_dump_filename.c_str(), std::ios::out | std::ios::binary);
                            LOG(INFO) << "Telemetry decoder dump enabled on channel " << d_channel << " Log file: " << d_dump_filename.c_str();
                        }
                    catch (const std::ifstream::failure &e)
                        {
                            LOG(WARNING) << "channel " << d_channel << " Exception opening trk dump file " << e.what();
                        }
                }
        }

    if (d_dump_crc_stats)
        {
            // set the channel number for the telemetry CRC statistics
            // disable the telemetry CRC statistics if there is a problem opening the output file
            d_dump_crc_stats = d_Tlm_CRC_Stats->set_channel(d_channel);
        }
}


int galileo_telemetry_decoder_gs::general_work(int noutput_items __attribute__((unused)), gr_vector_int &ninput_items __attribute__((unused)),
    gr_vector_const_void_star &input_items, gr_vector_void_star &output_items)
{
    auto **out = reinterpret_cast<Gnss_Synchro **>(&output_items[0]);            // Get the output buffer pointer
    const auto **in = reinterpret_cast<const Gnss_Synchro **>(&input_items[0]);  // Get the input buffer pointer

    Gnss_Synchro current_symbol{};  // structure to save the synchronization information and send the output object to the next block
    // 1. Copy the current tracking output
    current_symbol = in[0][0];
    d_band = current_symbol.Signal[0];

    // add new symbol to the symbol queue
    d_symbol_history.push_back(current_symbol.Prompt_I);

    d_symbol_counter++;  // counter for the processed symbols

    // Time Tags from signal source (optional feature)
    std::vector<gr::tag_t> tags_vec;
    this->get_tags_in_range(tags_vec, 0, this->nitems_read(0), this->nitems_read(0) + 1);  // telemetry decoder consumes symbols one-by-one
    if (!tags_vec.empty())
        {
            for (const auto &it : tags_vec)
                {
                    try
                        {
                            if (pmt::any_ref(it.value).type().hash_code() == typeid(const std::shared_ptr<GnssTime>).hash_code())
                                {
                                    const auto timetag = wht::any_cast<const std::shared_ptr<GnssTime>>(pmt::any_ref(it.value));
                                    // std::cout << "Old tow: " << d_current_timetag.tow_ms << " new tow: " << timetag->tow_ms << "\n";
                                    d_current_timetag = *timetag;
                                    d_valid_timetag = true;
                                }
                            else
                                {
                                    std::cout << "hash code not match\n";
                                }
                        }
                    catch (const wht::bad_any_cast &e)
                        {
                            std::cout << "msg Bad any_cast: " << e.what();
                        }
                }
        }
    else
        {
            if (d_valid_timetag == true)
                {
                    // propagate timetag to current symbol
                    // todo: tag rx_time is set only in the time channel. The tracking tag does not have valid rx_time (it is not required since it is associated to the current symbol)
                    // d_current_timetag.rx_time+=d_PRN_code_period_ms
                    d_current_timetag.tow_ms += d_PRN_code_period_ms;
                    if (d_current_timetag.tow_ms >= 604800000)
                        {
                            d_current_timetag.tow_ms -= 604800000;
                            d_current_timetag.week++;
                        }
                }
        }

    consume_each(1);
    d_flag_preamble = false;

    // check if there is a problem with the telemetry of the current satellite
    if (d_sent_tlm_failed_msg == false)
        {
            if ((d_symbol_counter - d_last_valid_preamble) > d_max_symbols_without_valid_frame)
                {
                    const int message = 1;  // bad telemetry
                    DLOG(INFO) << "sent msg sat " << this->d_satellite;
                    this->message_port_pub(pmt::mp("telemetry_to_trk"), pmt::make_any(message));
                    d_sent_tlm_failed_msg = true;
                }
        }

    // ******* frame sync ******************
    int32_t corr_value = 0;
    switch (d_stat)
        {
        case 0:  // no preamble information
            // correlate with preamble
            if (d_symbol_history.size() > d_required_symbols)
                {
                    // ******* preamble correlation ********
                    for (int32_t i = 0; i < d_samples_per_preamble; i++)
                        {
                            if (d_symbol_history[i] < 0.0)  // symbols clipping
                                {
                                    corr_value -= d_preamble_samples[i];
                                }
                            else
                                {
                                    corr_value += d_preamble_samples[i];
                                }
                        }
                    if (std::abs(corr_value) >= d_samples_per_preamble)
                        {
                            d_preamble_index = d_symbol_counter;  // record the preamble sample stamp
                            LOG(INFO) << "Preamble detection for Galileo satellite " << this->d_satellite << " in channel " << this->d_channel;
                            d_stat = 1;  // enter into frame pre-detection status
                        }
                }
            break;
        case 1:  // possible preamble lock
            // correlate with preamble
            if (d_symbol_history.size() > d_required_symbols)
                {
                    // ******* preamble correlation ********
                    for (int32_t i = 0; i < d_samples_per_preamble; i++)
                        {
                            if (d_symbol_history[i] < 0.0)  // symbols clipping
                                {
                                    corr_value -= d_preamble_samples[i];
                                }
                            else
                                {
                                    corr_value += d_preamble_samples[i];
                                }
                        }
                    if (std::abs(corr_value) >= d_samples_per_preamble)
                        {
                            // check preamble separation
                            const auto preamble_diff = static_cast<int32_t>(d_symbol_counter - d_preamble_index);
                            if (std::abs(preamble_diff - d_preamble_period_symbols) == 0)
                                {
                                    // try to decode frame
                                    DLOG(INFO) << "Starting page decoder for Galileo satellite " << this->d_satellite;
                                    d_preamble_index = d_symbol_counter;  // record the preamble sample stamp
                                    d_CRC_error_counter = 0;
                                    if (corr_value < 0)
                                        {
                                            d_flag_PLL_180_deg_phase_locked = true;
                                        }
                                    else
                                        {
                                            d_flag_PLL_180_deg_phase_locked = false;
                                        }
                                    d_stat = 2;
                                }
                            else
                                {
                                    if (preamble_diff > d_preamble_period_symbols)
                                        {
                                            d_stat = 0;  // start again
                                        }
                                }
                        }
                }
            break;
        case 2:  // preamble acquired
            if (d_symbol_counter == d_preamble_index + static_cast<uint64_t>(d_preamble_period_symbols))
                {
                    // call the decoder
                    // NEW Galileo page part is received
                    // 0. fetch the symbols into an array
                    if (d_flag_PLL_180_deg_phase_locked == false)  // normal PLL lock
                        {
                            for (uint32_t i = 0; i < d_frame_length_symbols; i++)
                                {
                                    d_page_part_symbols[i] = d_symbol_history[i + d_samples_per_preamble];  // because last symbol of the preamble is just received now!
                                }
                        }
                    else  // 180 deg. inverted carrier phase PLL lock
                        {
                            for (uint32_t i = 0; i < d_frame_length_symbols; i++)
                                {
                                    d_page_part_symbols[i] = -d_symbol_history[i + d_samples_per_preamble];  // because last symbol of the preamble is just received now!
                                }
                        }
                    switch (d_frame_type)
                        {
                        case 1:  // INAV
                            decode_INAV_word(d_page_part_symbols.data(), d_frame_length_symbols);
                            break;
                        case 2:  // FNAV
                            decode_FNAV_word(d_page_part_symbols.data(), d_frame_length_symbols);
                            break;
                        case 3:  // CNAV
                            decode_CNAV_word(current_symbol.Tracking_sample_counter / static_cast<uint64_t>(current_symbol.fs), d_page_part_symbols.data(), d_frame_length_symbols);
                            break;
                        default:
                            return -1;
                            break;
                        }
                    bool crc_ok = (d_inav_nav.get_flag_CRC_test() || d_fnav_nav.get_flag_CRC_test() || d_cnav_nav.get_flag_CRC_test());
                    if (d_dump_crc_stats)
                        {
                            // update CRC statistics
                            d_Tlm_CRC_Stats->update_CRC_stats(crc_ok);
                        }

                    d_preamble_index = d_symbol_counter;  // record the preamble sample stamp (t_P)
                    if (crc_ok)
                        {
                            d_CRC_error_counter = 0;
                            d_flag_preamble = true;  // valid preamble indicator (initialized to false every work())
                            gr::thread::scoped_lock lock(d_setlock);
                            d_last_valid_preamble = d_symbol_counter;
                            if (!d_flag_frame_sync)
                                {
                                    d_flag_frame_sync = true;
                                    DLOG(INFO) << " Frame sync SAT " << this->d_satellite;
                                }
                        }
                    else
                        {
                            d_CRC_error_counter++;
                            if (d_CRC_error_counter > CRC_ERROR_LIMIT)
                                {
                                    DLOG(INFO) << "Lost of frame sync SAT " << this->d_satellite;
                                    gr::thread::scoped_lock lock(d_setlock);
                                    d_flag_frame_sync = false;
                                    d_stat = 0;
                                    d_TOW_at_current_symbol_ms = 0;
                                    d_TOW_at_Preamble_ms = 0;
                                    d_E6_TOW_set = false;
                                    d_valid_timetag = false;
                                    if (d_there_are_e6_channels)
                                        {
                                            const std::pair<uint32_t, uint64_t> tow_and_sample{std::numeric_limits<uint32_t>::max(), 0ULL};
                                            const auto tmp_obj = std::make_shared<std::pair<uint32_t, std::pair<uint32_t, uint64_t>>>(d_satellite.get_PRN(), tow_and_sample);
                                            this->message_port_pub(pmt::mp("TOW_from_TLM"), pmt::make_any(tmp_obj));
                                        }
                                    d_fnav_nav.set_flag_TOW_set(false);
                                    d_inav_nav.set_flag_TOW_set(false);
                                }
                        }
                }
            break;
        }

    // UPDATE GNSS SYNCHRO DATA
    // 2. Add the telemetry decoder information
    if (this->d_flag_preamble == true)
        // update TOW at the preamble instant
        {
            switch (d_frame_type)
                {
                case 1:  // INAV
                    if (d_inav_nav.get_flag_TOW_set() == true)
                        {
                            if (d_inav_nav.is_TOW5_set() == true)  // page 5 arrived and decoded, so we are in the odd page (since Tow refers to the even page, we have to add 1 sec)
                                {
                                    // TOW_5 refers to the even preamble, but when we decode it we are in the odd part, so 1 second later plus the decoding delay
                                    d_TOW_at_Preamble_ms = static_cast<uint32_t>(d_inav_nav.get_TOW5() * 1000.0);
                                    d_TOW_at_current_symbol_ms = d_TOW_at_Preamble_ms + static_cast<uint32_t>(GALILEO_INAV_PAGE_PART_MS + (d_required_symbols + 1) * d_PRN_code_period_ms);
                                    d_inav_nav.set_TOW5_flag(false);
                                    if (d_there_are_e6_channels && !d_valid_timetag)
                                        {
                                            const std::pair<uint32_t, uint64_t> tow_and_sample{d_TOW_at_current_symbol_ms, current_symbol.Tracking_sample_counter};
                                            const auto tmp_obj = std::make_shared<std::pair<uint32_t, std::pair<uint32_t, uint64_t>>>(d_satellite.get_PRN(), tow_and_sample);
                                            this->message_port_pub(pmt::mp("TOW_from_TLM"), pmt::make_any(tmp_obj));
                                        }
                                    // timetag debug
                                    if (d_valid_timetag == true)
                                        {
                                            int decoder_delay_ms = static_cast<uint32_t>(GALILEO_INAV_PAGE_PART_MS + (d_required_symbols + 1) * d_PRN_code_period_ms);
                                            int rx_tow_at_preamble = d_current_timetag.tow_ms - decoder_delay_ms;
                                            if (rx_tow_at_preamble < 0)
                                                {
                                                    rx_tow_at_preamble += 604800000;
                                                }
                                            uint32_t predicted_tow_at_preamble_ms = 1000 * (rx_tow_at_preamble / 1000);  // floor to integer number of seconds
                                            std::cout << "TOW at PREAMBLE: " << d_TOW_at_Preamble_ms << " predicted TOW at preamble: " << predicted_tow_at_preamble_ms << " [ms]\n";
                                        }
                                }

                            else if (d_inav_nav.is_TOW6_set() == true)  // page 6 arrived and decoded, so we are in the odd page (since Tow refers to the even page, we have to add 1 sec)
                                {
                                    // TOW_6 refers to the even preamble, but when we decode it we are in the odd part, so 1 second later plus the decoding delay
                                    d_TOW_at_Preamble_ms = static_cast<uint32_t>(d_inav_nav.get_TOW6() * 1000.0);
                                    d_TOW_at_current_symbol_ms = d_TOW_at_Preamble_ms + static_cast<uint32_t>(GALILEO_INAV_PAGE_PART_MS + (d_required_symbols + 1) * d_PRN_code_period_ms);
                                    d_inav_nav.set_TOW6_flag(false);
                                    if (d_there_are_e6_channels && !d_valid_timetag)
                                        {
                                            const std::pair<uint32_t, uint64_t> tow_and_sample{d_TOW_at_current_symbol_ms, current_symbol.Tracking_sample_counter};
                                            const auto tmp_obj = std::make_shared<std::pair<uint32_t, std::pair<uint32_t, uint64_t>>>(d_satellite.get_PRN(), tow_and_sample);
                                            this->message_port_pub(pmt::mp("TOW_from_TLM"), pmt::make_any(tmp_obj));
                                        }
                                    // timetag debug
                                    if (d_valid_timetag == true)
                                        {
                                            int decoder_delay_ms = static_cast<uint32_t>(GALILEO_INAV_PAGE_PART_MS + (d_required_symbols + 1) * d_PRN_code_period_ms);
                                            int rx_tow_at_preamble = d_current_timetag.tow_ms - decoder_delay_ms;
                                            if (rx_tow_at_preamble < 0)
                                                {
                                                    rx_tow_at_preamble += 604800000;
                                                }
                                            uint32_t predicted_tow_at_preamble_ms = 1000 * (rx_tow_at_preamble / 1000);  // floor to integer number of seconds
                                            std::cout << "TOW at PREAMBLE: " << d_TOW_at_Preamble_ms << " predicted TOW at preamble: " << predicted_tow_at_preamble_ms << " [ms]\n";
                                        }
                                }
                            else if (d_inav_nav.is_TOW0_set() == true)  // page 0 arrived and decoded
                                {
                                    // TOW_0 refers to the even preamble, but when we decode it we are in the odd part, so 1 second later plus the decoding delay
                                    d_TOW_at_Preamble_ms = static_cast<uint32_t>(d_inav_nav.get_TOW0() * 1000.0);
                                    d_TOW_at_current_symbol_ms = d_TOW_at_Preamble_ms + static_cast<uint32_t>(GALILEO_INAV_PAGE_PART_MS + (d_required_symbols + 1) * d_PRN_code_period_ms);
                                    d_inav_nav.set_TOW0_flag(false);
                                    if (d_there_are_e6_channels && !d_valid_timetag)
                                        {
                                            const std::pair<uint32_t, uint64_t> tow_and_sample{d_TOW_at_current_symbol_ms, current_symbol.Tracking_sample_counter};
                                            const auto tmp_obj = std::make_shared<std::pair<uint32_t, std::pair<uint32_t, uint64_t>>>(d_satellite.get_PRN(), tow_and_sample);
                                            this->message_port_pub(pmt::mp("TOW_from_TLM"), pmt::make_any(tmp_obj));
                                        }
                                    // timetag debug
                                    if (d_valid_timetag == true)
                                        {
                                            int decoder_delay_ms = static_cast<uint32_t>(GALILEO_INAV_PAGE_PART_MS + (d_required_symbols + 1) * d_PRN_code_period_ms);
                                            int rx_tow_at_preamble = d_current_timetag.tow_ms - decoder_delay_ms;
                                            if (rx_tow_at_preamble < 0)
                                                {
                                                    rx_tow_at_preamble += 604800000;
                                                }
                                            uint32_t predicted_tow_at_preamble_ms = 1000 * (rx_tow_at_preamble / 1000);  // floor to integer number of seconds
                                            std::cout << "TOW at PREAMBLE: " << d_TOW_at_Preamble_ms << " predicted TOW at preamble: " << predicted_tow_at_preamble_ms << " [ms]\n";
                                        }
                                }
                            else
                                {
                                    // this page has no timing information
                                    d_TOW_at_current_symbol_ms += d_PRN_code_period_ms;
                                }
                        }
                    if (d_enable_navdata_monitor && !d_nav_msg_packet.nav_message.empty())
                        {
                            d_nav_msg_packet.system = std::string(1, current_symbol.System);
                            d_nav_msg_packet.signal = std::string(current_symbol.Signal);
                            d_nav_msg_packet.prn = static_cast<int32_t>(current_symbol.PRN);
                            d_nav_msg_packet.tow_at_current_symbol_ms = static_cast<int32_t>(d_TOW_at_current_symbol_ms);
                            const std::shared_ptr<Nav_Message_Packet> tmp_obj = std::make_shared<Nav_Message_Packet>(d_nav_msg_packet);
                            this->message_port_pub(pmt::mp("Nav_msg_from_TLM"), pmt::make_any(tmp_obj));
                            d_nav_msg_packet.nav_message = "";
                        }
                    break;
                case 2:  // FNAV
                    if (d_fnav_nav.get_flag_TOW_set() == true)
                        {
                            if (d_fnav_nav.is_TOW1_set() == true)
                                {
                                    d_TOW_at_Preamble_ms = static_cast<uint32_t>(d_fnav_nav.get_TOW1() * 1000.0);
                                    d_TOW_at_current_symbol_ms = d_TOW_at_Preamble_ms + static_cast<uint32_t>((d_required_symbols + 1) * GALILEO_FNAV_CODES_PER_SYMBOL * GALILEO_E5A_CODE_PERIOD_MS);
                                    d_fnav_nav.set_TOW1_flag(false);
                                    if (d_there_are_e6_channels && !d_valid_timetag)
                                        {
                                            const std::pair<uint32_t, uint64_t> tow_and_sample{d_TOW_at_current_symbol_ms, current_symbol.Tracking_sample_counter};
                                            const auto tmp_obj = std::make_shared<std::pair<uint32_t, std::pair<uint32_t, uint64_t>>>(d_satellite.get_PRN(), tow_and_sample);
                                            this->message_port_pub(pmt::mp("TOW_from_TLM"), pmt::make_any(tmp_obj));
                                        }
                                }
                            else if (d_fnav_nav.is_TOW2_set() == true)
                                {
                                    d_TOW_at_Preamble_ms = static_cast<uint32_t>(d_fnav_nav.get_TOW2() * 1000.0);
                                    d_TOW_at_current_symbol_ms = d_TOW_at_Preamble_ms + static_cast<uint32_t>((d_required_symbols + 1) * GALILEO_FNAV_CODES_PER_SYMBOL * GALILEO_E5A_CODE_PERIOD_MS);
                                    d_fnav_nav.set_TOW2_flag(false);
                                    if (d_there_are_e6_channels && !d_valid_timetag)
                                        {
                                            const std::pair<uint32_t, uint64_t> tow_and_sample{d_TOW_at_current_symbol_ms, current_symbol.Tracking_sample_counter};
                                            const auto tmp_obj = std::make_shared<std::pair<uint32_t, std::pair<uint32_t, uint64_t>>>(d_satellite.get_PRN(), tow_and_sample);
                                            this->message_port_pub(pmt::mp("TOW_from_TLM"), pmt::make_any(tmp_obj));
                                        }
                                }
                            else if (d_fnav_nav.is_TOW3_set() == true)
                                {
                                    d_TOW_at_Preamble_ms = static_cast<uint32_t>(d_fnav_nav.get_TOW3() * 1000.0);
                                    d_TOW_at_current_symbol_ms = d_TOW_at_Preamble_ms + static_cast<uint32_t>((d_required_symbols + 1) * GALILEO_FNAV_CODES_PER_SYMBOL * GALILEO_E5A_CODE_PERIOD_MS);
                                    d_fnav_nav.set_TOW3_flag(false);
                                    if (d_there_are_e6_channels && !d_valid_timetag)
                                        {
                                            const std::pair<uint32_t, uint64_t> tow_and_sample{d_TOW_at_current_symbol_ms, current_symbol.Tracking_sample_counter};
                                            const auto tmp_obj = std::make_shared<std::pair<uint32_t, std::pair<uint32_t, uint64_t>>>(d_satellite.get_PRN(), tow_and_sample);
                                            this->message_port_pub(pmt::mp("TOW_from_TLM"), pmt::make_any(tmp_obj));
                                        }
                                }
                            else if (d_fnav_nav.is_TOW4_set() == true)
                                {
                                    d_TOW_at_Preamble_ms = static_cast<uint32_t>(d_fnav_nav.get_TOW4() * 1000.0);
                                    d_TOW_at_current_symbol_ms = d_TOW_at_Preamble_ms + static_cast<uint32_t>((d_required_symbols + 1) * GALILEO_FNAV_CODES_PER_SYMBOL * GALILEO_E5A_CODE_PERIOD_MS);
                                    d_fnav_nav.set_TOW4_flag(false);
                                    if (d_there_are_e6_channels && !d_valid_timetag)
                                        {
                                            const std::pair<uint32_t, uint64_t> tow_and_sample{d_TOW_at_current_symbol_ms, current_symbol.Tracking_sample_counter};
                                            const auto tmp_obj = std::make_shared<std::pair<uint32_t, std::pair<uint32_t, uint64_t>>>(d_satellite.get_PRN(), tow_and_sample);
                                            this->message_port_pub(pmt::mp("TOW_from_TLM"), pmt::make_any(tmp_obj));
                                        }
                                }
                            else
                                {
                                    d_TOW_at_current_symbol_ms += static_cast<uint32_t>(GALILEO_FNAV_CODES_PER_SYMBOL * GALILEO_E5A_CODE_PERIOD_MS);
                                }
                        }
                    if (d_enable_navdata_monitor && !d_nav_msg_packet.nav_message.empty())
                        {
                            d_nav_msg_packet.system = std::string(1, current_symbol.System);
                            d_nav_msg_packet.signal = std::string(current_symbol.Signal);
                            d_nav_msg_packet.prn = static_cast<int32_t>(current_symbol.PRN);
                            d_nav_msg_packet.tow_at_current_symbol_ms = static_cast<int32_t>(d_TOW_at_current_symbol_ms);
                            const std::shared_ptr<Nav_Message_Packet> tmp_obj = std::make_shared<Nav_Message_Packet>(d_nav_msg_packet);
                            this->message_port_pub(pmt::mp("Nav_msg_from_TLM"), pmt::make_any(tmp_obj));
                            d_nav_msg_packet.nav_message = "";
                        }
                    break;
                case 3:  // CNAV
<<<<<<< HEAD
                    {
                        // TODO
                        // Add option to use system time to estimate the preamble TOW
                        // Add option to use Galileo E1 or E5 TOW information..

                        // Done: Obtain Galileo E6 TOW from timetags, if available
                        if (d_valid_timetag == true)
                            {
                                int rx_tow_at_preamble = d_current_timetag.tow_ms;
                                uint32_t predicted_tow_at_preamble_ms = 1000 * (rx_tow_at_preamble / 1000);  // floor to integer number of seconds
                                d_TOW_at_Preamble_ms = predicted_tow_at_preamble_ms;
                                d_TOW_at_current_symbol_ms = predicted_tow_at_preamble_ms + static_cast<uint32_t>((d_required_symbols)*d_PRN_code_period_ms);

                                if (d_E6_TOW_set == false)
                                    {
                                        std::cout << " Sat PRN " << d_satellite.get_PRN() << " E6 TimeTag TOW at preamble: " << predicted_tow_at_preamble_ms
                                                  << " [ms] d_TOW_at_current_symbol_ms: " << d_TOW_at_current_symbol_ms << " [ms]\n";
                                        d_E6_TOW_set = true;
                                    }
                            }
                        else
                            {
                                if (d_received_tow_ms < 604800000)
                                    {
                                        const int64_t diff = current_symbol.Tracking_sample_counter - d_received_sample_counter;
                                        const double time_since_reference_ms = (double(diff) * 1000.0) / static_cast<double>(current_symbol.fs);
                                        d_TOW_at_current_symbol_ms = d_received_tow_ms + static_cast<uint32_t>(time_since_reference_ms) + GALILEO_E6_CODE_PERIOD_MS;
                                        d_TOW_at_Preamble_ms = (d_TOW_at_current_symbol_ms / 1000) * 1000;
                                        d_E6_TOW_set = true;
                                    }
                            }
                        if (d_E6_TOW_set && d_enable_navdata_monitor && !d_nav_msg_packet.nav_message.empty())
                            {
                                d_nav_msg_packet.system = std::string(1, current_symbol.System);
                                d_nav_msg_packet.signal = std::string(current_symbol.Signal);
                                d_nav_msg_packet.prn = static_cast<int32_t>(current_symbol.PRN);
                                d_nav_msg_packet.tow_at_current_symbol_ms = static_cast<int32_t>(d_TOW_at_current_symbol_ms);
                                const std::shared_ptr<Nav_Message_Packet> tmp_obj = std::make_shared<Nav_Message_Packet>(d_nav_msg_packet);
                                this->message_port_pub(pmt::mp("Nav_msg_from_TLM"), pmt::make_any(tmp_obj));
                                d_nav_msg_packet.nav_message = "";
                            }
                    }
=======
                    if (d_valid_timetag == true)
                        {
                            int rx_tow_at_preamble = d_current_timetag.tow_ms;
                            uint32_t predicted_tow_at_preamble_ms = 1000 * (rx_tow_at_preamble / 1000);  // floor to integer number of seconds
                            d_TOW_at_Preamble_ms = predicted_tow_at_preamble_ms;
                            d_TOW_at_current_symbol_ms = predicted_tow_at_preamble_ms + static_cast<uint32_t>((d_required_symbols + 1) * d_PRN_code_period_ms);
                            if (d_E6_TOW_set == false)
                                {
                                    std::cout << " Sat PRN " << d_satellite.get_PRN() << " E6 TimeTag TOW at preamble: " << predicted_tow_at_preamble_ms
                                              << " [ms] d_TOW_at_current_symbol_ms: " << d_TOW_at_current_symbol_ms << " [ms]\n";
                                    d_E6_TOW_set = true;
                                }
                        }
                    else
                        {
                            if (d_received_tow_ms < 604800000)
                                {
                                    const int64_t diff = current_symbol.Tracking_sample_counter - d_received_sample_counter;
                                    const double time_since_reference_ms = (double(diff) * 1000.0) / static_cast<double>(current_symbol.fs);
                                    d_TOW_at_current_symbol_ms = d_received_tow_ms + static_cast<uint32_t>(time_since_reference_ms) + GALILEO_E6_CODE_PERIOD_MS;
                                    d_TOW_at_Preamble_ms = (d_TOW_at_current_symbol_ms / 1000) * 1000;
                                    d_E6_TOW_set = true;
                                }
                        }
                    if (d_enable_navdata_monitor && d_E6_TOW_set && !d_nav_msg_packet.nav_message.empty())
                        {
                            d_nav_msg_packet.system = std::string(1, current_symbol.System);
                            d_nav_msg_packet.signal = std::string(current_symbol.Signal);
                            d_nav_msg_packet.prn = static_cast<int32_t>(current_symbol.PRN);
                            d_nav_msg_packet.tow_at_current_symbol_ms = static_cast<int32_t>(d_TOW_at_current_symbol_ms);
                            const std::shared_ptr<Nav_Message_Packet> tmp_obj = std::make_shared<Nav_Message_Packet>(d_nav_msg_packet);
                            this->message_port_pub(pmt::mp("Nav_msg_from_TLM"), pmt::make_any(tmp_obj));
                            d_nav_msg_packet.nav_message = "";
                        }
>>>>>>> 9e8debe4
                }
        }
    else  // if there is not a new preamble, we define the TOW of the current symbol
        {
            switch (d_frame_type)
                {
                case 1:  // INAV
                    if (d_inav_nav.get_flag_TOW_set() == true)
                        {
                            d_TOW_at_current_symbol_ms += d_PRN_code_period_ms;
                        }
                    break;
                case 2:  // FNAV
                    if (d_fnav_nav.get_flag_TOW_set() == true)
                        {
                            d_TOW_at_current_symbol_ms += d_PRN_code_period_ms;
                        }
                    break;
                case 3:  // CNAV
                    if (d_E6_TOW_set == true)
                        {
                            d_TOW_at_current_symbol_ms += d_PRN_code_period_ms;
                        }
                    break;
                }
        }

    switch (d_frame_type)
        {
        case 1:  // INAV
            if (d_inav_nav.get_flag_TOW_set() == true)
                {
                    if (d_inav_nav.get_flag_GGTO() == true)  // all GGTO parameters arrived
                        {
                            d_delta_t = d_inav_nav.get_A0G() + d_inav_nav.get_A1G() * (static_cast<double>(d_TOW_at_current_symbol_ms) / 1000.0 - d_inav_nav.get_t0G() + 604800.0 * (std::fmod(static_cast<float>(d_inav_nav.get_Galileo_week() - d_inav_nav.get_WN0G()), 64.0)));
                        }
                    current_symbol.Flag_valid_word = true;
                }
            break;
        case 2:  // FNAV
            if (d_fnav_nav.get_flag_TOW_set() == true)
                {
                    current_symbol.Flag_valid_word = true;
                }
            break;
        case 3:  // CNAV
            if (d_E6_TOW_set == true)
                {
                    current_symbol.Flag_valid_word = true;
                }
            break;
        }

    if (current_symbol.Flag_valid_word == true)
        {
            current_symbol.TOW_at_current_symbol_ms = d_TOW_at_current_symbol_ms;
            // todo: Galileo to GPS time conversion should be moved to observable block.
            // current_symbol.TOW_at_current_symbol_ms -= d_delta_t;  // Galileo to GPS TOW

            if (d_flag_PLL_180_deg_phase_locked == true)
                {
                    // correct the accumulated phase for the Costas loop phase shift, if required
                    current_symbol.Carrier_phase_rads += GNSS_PI;
                    current_symbol.Flag_PLL_180_deg_phase_locked = true;
                }
            else
                {
                    current_symbol.Flag_PLL_180_deg_phase_locked = false;
                }

            if (d_dump == true)
                {
                    // MULTIPLEXED FILE RECORDING - Record results to file
                    try
                        {
                            double tmp_double;
                            uint64_t tmp_ulong_int;
                            int32_t tmp_int;
                            tmp_double = static_cast<double>(d_TOW_at_current_symbol_ms) / 1000.0;
                            d_dump_file.write(reinterpret_cast<char *>(&tmp_double), sizeof(double));
                            tmp_ulong_int = current_symbol.Tracking_sample_counter;
                            d_dump_file.write(reinterpret_cast<char *>(&tmp_ulong_int), sizeof(uint64_t));
                            tmp_double = static_cast<double>(d_TOW_at_Preamble_ms) / 1000.0;
                            d_dump_file.write(reinterpret_cast<char *>(&tmp_double), sizeof(double));
                            switch (d_frame_type)
                                {
                                case 1:
                                    tmp_int = (current_symbol.Prompt_I > 0.0 ? 1 : -1);
                                    break;
                                case 2:
                                    tmp_int = (current_symbol.Prompt_Q > 0.0 ? 1 : -1);
                                    break;
                                case 3:
                                    tmp_int = (current_symbol.Prompt_I > 0.0 ? 1 : -1);
                                    break;
                                default:
                                    tmp_int = 0;
                                    break;
                                }
                            d_dump_file.write(reinterpret_cast<char *>(&tmp_int), sizeof(int32_t));
                            tmp_int = static_cast<int32_t>(current_symbol.PRN);
                            d_dump_file.write(reinterpret_cast<char *>(&tmp_int), sizeof(int32_t));
                        }
                    catch (const std::ifstream::failure &e)
                        {
                            LOG(WARNING) << "Exception writing navigation data dump file " << e.what();
                        }
                }
            // 3. Make the output (copy the object contents to the GNURadio reserved memory)
            *out[0] = current_symbol;
            return 1;
        }
    return 0;
}<|MERGE_RESOLUTION|>--- conflicted
+++ resolved
@@ -1139,50 +1139,6 @@
                         }
                     break;
                 case 3:  // CNAV
-<<<<<<< HEAD
-                    {
-                        // TODO
-                        // Add option to use system time to estimate the preamble TOW
-                        // Add option to use Galileo E1 or E5 TOW information..
-
-                        // Done: Obtain Galileo E6 TOW from timetags, if available
-                        if (d_valid_timetag == true)
-                            {
-                                int rx_tow_at_preamble = d_current_timetag.tow_ms;
-                                uint32_t predicted_tow_at_preamble_ms = 1000 * (rx_tow_at_preamble / 1000);  // floor to integer number of seconds
-                                d_TOW_at_Preamble_ms = predicted_tow_at_preamble_ms;
-                                d_TOW_at_current_symbol_ms = predicted_tow_at_preamble_ms + static_cast<uint32_t>((d_required_symbols)*d_PRN_code_period_ms);
-
-                                if (d_E6_TOW_set == false)
-                                    {
-                                        std::cout << " Sat PRN " << d_satellite.get_PRN() << " E6 TimeTag TOW at preamble: " << predicted_tow_at_preamble_ms
-                                                  << " [ms] d_TOW_at_current_symbol_ms: " << d_TOW_at_current_symbol_ms << " [ms]\n";
-                                        d_E6_TOW_set = true;
-                                    }
-                            }
-                        else
-                            {
-                                if (d_received_tow_ms < 604800000)
-                                    {
-                                        const int64_t diff = current_symbol.Tracking_sample_counter - d_received_sample_counter;
-                                        const double time_since_reference_ms = (double(diff) * 1000.0) / static_cast<double>(current_symbol.fs);
-                                        d_TOW_at_current_symbol_ms = d_received_tow_ms + static_cast<uint32_t>(time_since_reference_ms) + GALILEO_E6_CODE_PERIOD_MS;
-                                        d_TOW_at_Preamble_ms = (d_TOW_at_current_symbol_ms / 1000) * 1000;
-                                        d_E6_TOW_set = true;
-                                    }
-                            }
-                        if (d_E6_TOW_set && d_enable_navdata_monitor && !d_nav_msg_packet.nav_message.empty())
-                            {
-                                d_nav_msg_packet.system = std::string(1, current_symbol.System);
-                                d_nav_msg_packet.signal = std::string(current_symbol.Signal);
-                                d_nav_msg_packet.prn = static_cast<int32_t>(current_symbol.PRN);
-                                d_nav_msg_packet.tow_at_current_symbol_ms = static_cast<int32_t>(d_TOW_at_current_symbol_ms);
-                                const std::shared_ptr<Nav_Message_Packet> tmp_obj = std::make_shared<Nav_Message_Packet>(d_nav_msg_packet);
-                                this->message_port_pub(pmt::mp("Nav_msg_from_TLM"), pmt::make_any(tmp_obj));
-                                d_nav_msg_packet.nav_message = "";
-                            }
-                    }
-=======
                     if (d_valid_timetag == true)
                         {
                             int rx_tow_at_preamble = d_current_timetag.tow_ms;
@@ -1217,7 +1173,6 @@
                             this->message_port_pub(pmt::mp("Nav_msg_from_TLM"), pmt::make_any(tmp_obj));
                             d_nav_msg_packet.nav_message = "";
                         }
->>>>>>> 9e8debe4
                 }
         }
     else  // if there is not a new preamble, we define the TOW of the current symbol
