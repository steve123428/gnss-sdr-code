--- conflicted
+++ resolved
@@ -1161,20 +1161,18 @@
                     }
                 case 3:  // CNAV
                     {
-<<<<<<< HEAD
                         // TODO
                         // Add option to use system time to estimate the preamble TOW
                         // Add option to use Galileo E1 or E5 TOW information..
 
                         // Done: Obtain Galileo E6 TOW from timetags, if available
-=======
->>>>>>> 2c1e32bd
                         if (d_valid_timetag == true)
                             {
                                 int rx_tow_at_preamble = d_current_timetag.tow_ms;
                                 uint32_t predicted_tow_at_preamble_ms = 1000 * (rx_tow_at_preamble / 1000);  // floor to integer number of seconds
                                 d_TOW_at_Preamble_ms = predicted_tow_at_preamble_ms;
-                                d_TOW_at_current_symbol_ms = predicted_tow_at_preamble_ms + static_cast<uint32_t>((d_required_symbols + 1) * d_PRN_code_period_ms);
+                                d_TOW_at_current_symbol_ms = predicted_tow_at_preamble_ms + static_cast<uint32_t>((d_required_symbols)*d_PRN_code_period_ms);
+
                                 if (d_E6_TOW_set == false)
                                     {
                                         std::cout << " Sat PRN " << d_satellite.get_PRN() << " E6 TimeTag TOW at preamble: " << predicted_tow_at_preamble_ms
@@ -1182,9 +1180,7 @@
                                         d_E6_TOW_set = true;
                                     }
                             }
-<<<<<<< HEAD
-=======
-                        if (!d_valid_timetag)
+                        else
                             {
                                 if (d_received_tow_ms < 604800000)
                                     {
@@ -1205,7 +1201,6 @@
                                 this->message_port_pub(pmt::mp("Nav_msg_from_TLM"), pmt::make_any(tmp_obj));
                                 d_nav_msg_packet.nav_message = "";
                             }
->>>>>>> 2c1e32bd
                     }
                 }
         }
