/*!
 * \file gps_l1_ca_telemetry_decoder_gs.cc
 * \brief Implementation of a NAV message demodulator block based on
 * Kay Borre book MATLAB-based GPS receiver
 * \author Javier Arribas, 2011. jarribas(at)cttc.es
 *
 * -----------------------------------------------------------------------------
 *
 * Copyright (C) 2010-2020  (see AUTHORS file for a list of contributors)
 *
 * GNSS-SDR is a software defined Global Navigation
 *          Satellite Systems receiver
 *
 * This file is part of GNSS-SDR.
 *
 * SPDX-License-Identifier: GPL-3.0-or-later
 *
 * -----------------------------------------------------------------------------
 */

#include "gps_l1_ca_telemetry_decoder_gs.h"
#include "gnss_sdr_make_unique.h"  // for std::make_unique in C++11
#include "gps_ephemeris.h"         // for Gps_Ephemeris
#include "gps_iono.h"              // for Gps_Iono
#include "gps_utc_model.h"         // for Gps_Utc_Model
#include "tlm_utils.h"
#include <glog/logging.h>
#include <gnuradio/io_signature.h>
#include <pmt/pmt.h>        // for make_any
#include <pmt/pmt_sugar.h>  // for mp
#include <bitset>           // for bitset
#include <cmath>            // for round
#include <cstddef>          // for size_t
#include <cstring>          // for memcpy
#include <exception>        // for exception
#include <iostream>         // for cout
#include <memory>           // for shared_ptr

#ifdef COMPILER_HAS_ROTL
#include <bit>
namespace my_rotl = std;
#else
namespace my_rotl
{
#if HAS_GENERIC_LAMBDA
auto rotl = [](auto x, auto n) { return (((x) << (n)) ^ ((x) >> (32 - (n)))); };
#else
auto rotl = [](uint32_t x, uint32_t n) { return (((x) << (n)) ^ ((x) >> (32 - (n)))); };
#endif
}  // namespace my_rotl
#endif


gps_l1_ca_telemetry_decoder_gs_sptr
gps_l1_ca_make_telemetry_decoder_gs(const Gnss_Satellite &satellite, const Tlm_Conf &conf)
{
    return gps_l1_ca_telemetry_decoder_gs_sptr(new gps_l1_ca_telemetry_decoder_gs(satellite, conf));
}


gps_l1_ca_telemetry_decoder_gs::gps_l1_ca_telemetry_decoder_gs(
    const Gnss_Satellite &satellite,
    const Tlm_Conf &conf) : gr::block("gps_navigation_gs", gr::io_signature::make(1, 1, sizeof(Gnss_Synchro)),
                                gr::io_signature::make(1, 1, sizeof(Gnss_Synchro))),
                            d_dump_filename(conf.dump_filename),
                            d_sample_counter(0ULL),
                            d_preamble_index(0ULL),
                            d_last_valid_preamble(0),
                            d_bits_per_preamble(GPS_CA_PREAMBLE_LENGTH_BITS),
                            d_samples_per_preamble(GPS_CA_PREAMBLE_LENGTH_BITS),
                            d_preamble_period_symbols(GPS_SUBFRAME_BITS),
                            d_CRC_error_counter(0),
                            d_channel(0),
                            d_required_symbols(GPS_SUBFRAME_BITS),
                            d_prev_GPS_frame_4bytes(0),
                            d_stat(0),
                            d_TOW_at_Preamble_ms(0),
                            d_TOW_at_current_symbol_ms(0),
                            d_flag_frame_sync(false),
                            d_flag_preamble(false),
                            d_sent_tlm_failed_msg(false),
                            d_flag_PLL_180_deg_phase_locked(false),
                            d_flag_TOW_set(false),
                            d_dump(conf.dump),
                            d_dump_mat(conf.dump_mat),
                            d_remove_dat(conf.remove_dat),
                            d_enable_navdata_monitor(conf.enable_navdata_monitor),
                            d_dump_crc_stats(conf.dump_crc_stats)
{
    // prevent telemetry symbols accumulation in output buffers
    this->set_max_noutput_items(1);
    // Ephemeris data port out
    this->message_port_register_out(pmt::mp("telemetry"));
    // Control messages to tracking block
    this->message_port_register_out(pmt::mp("telemetry_to_trk"));

    if (d_enable_navdata_monitor)
        {
            // register nav message monitor out
            this->message_port_register_out(pmt::mp("Nav_msg_from_TLM"));
            d_nav_msg_packet.system = std::string("G");
            d_nav_msg_packet.signal = std::string("1C");
        }

    d_satellite = Gnss_Satellite(satellite.get_system(), satellite.get_PRN());
    DLOG(INFO) << "Initializing GPS L1 TELEMETRY DECODER";

    // set the preamble
    // preamble bits to sampled symbols
    d_max_symbols_without_valid_frame = d_required_symbols * 20;  // rise alarm 120 segs without valid tlm
    int32_t n = 0;
    for (int32_t i = 0; i < d_bits_per_preamble; i++)
        {
            if (GPS_CA_PREAMBLE[i] == '1')
                {
                    d_preamble_samples[n] = 1;
                    n++;
                }
            else
                {
                    d_preamble_samples[n] = -1;
                    n++;
                }
        }

    d_symbol_history.set_capacity(d_required_symbols);

<<<<<<< HEAD
    set_tag_propagation_policy(TPP_DONT);  //no tag propagation, the time tag will be adjusted and regenerated in work()
=======
    if (d_dump_crc_stats)
        {
            // initialize the telemetry CRC statistics class
            d_Tlm_CRC_Stats = std::make_unique<Tlm_CRC_Stats>();
            d_Tlm_CRC_Stats->initialize(conf.dump_crc_stats_filename);
        }
    else
        {
            d_Tlm_CRC_Stats = nullptr;
        }
>>>>>>> a2494767
}


gps_l1_ca_telemetry_decoder_gs::~gps_l1_ca_telemetry_decoder_gs()
{
    DLOG(INFO) << "GPS L1 C/A Telemetry decoder block (channel " << d_channel << ") destructor called.";
    size_t pos = 0;
    if (d_dump_file.is_open() == true)
        {
            pos = d_dump_file.tellp();
            try
                {
                    d_dump_file.close();
                }
            catch (const std::exception &ex)
                {
                    LOG(WARNING) << "Exception in destructor closing the dump file " << ex.what();
                }
            if (pos == 0)
                {
                    if (!tlm_remove_file(d_dump_filename))
                        {
                            LOG(WARNING) << "Error deleting temporary file";
                        }
                }
        }
    if (d_dump && (pos != 0) && d_dump_mat)
        {
            save_tlm_matfile(d_dump_filename);
            if (d_remove_dat)
                {
                    if (!tlm_remove_file(d_dump_filename))
                        {
                            LOG(WARNING) << "Error deleting temporary file";
                        }
                }
        }
}


bool gps_l1_ca_telemetry_decoder_gs::gps_word_parityCheck(uint32_t gpsword)
{
    // XOR as many bits in parallel as possible.  The magic constants pick
    //   up bits which are to be XOR'ed together to implement the GPS parity
    //   check algorithm described in IS-GPS-200M.  This avoids lengthy shift-
    //   and-xor loops.
    const uint32_t d1 = gpsword & 0xFBFFBF00U;
    const uint32_t d2 = my_rotl::rotl(gpsword, 1U) & 0x07FFBF01U;
    const uint32_t d3 = my_rotl::rotl(gpsword, 2U) & 0xFC0F8100U;
    const uint32_t d4 = my_rotl::rotl(gpsword, 3U) & 0xF81FFE02U;
    const uint32_t d5 = my_rotl::rotl(gpsword, 4U) & 0xFC00000EU;
    const uint32_t d6 = my_rotl::rotl(gpsword, 5U) & 0x07F00001U;
    const uint32_t d7 = my_rotl::rotl(gpsword, 6U) & 0x00003000U;
    const uint32_t t = d1 ^ d2 ^ d3 ^ d4 ^ d5 ^ d6 ^ d7;
    // Now XOR the 5 6-bit fields together to produce the 6-bit final result.
    uint32_t parity = t ^ my_rotl::rotl(t, 6U) ^ my_rotl::rotl(t, 12U) ^ my_rotl::rotl(t, 18U) ^ my_rotl::rotl(t, 24U);
    parity = parity & 0x3FU;
    if (parity == (gpsword & 0x3FU))
        {
            return true;
        }

    return false;
}


void gps_l1_ca_telemetry_decoder_gs::set_satellite(const Gnss_Satellite &satellite)
{
    d_nav = Gps_Navigation_Message();
    d_satellite = Gnss_Satellite(satellite.get_system(), satellite.get_PRN());
    DLOG(INFO) << "Setting decoder Finite State Machine to satellite " << d_satellite;
    d_nav.set_satellite_PRN(d_satellite.get_PRN());
    DLOG(INFO) << "Navigation Satellite set to " << d_satellite;
}


void gps_l1_ca_telemetry_decoder_gs::set_channel(int32_t channel)
{
    d_channel = channel;
    d_nav.set_channel(channel);
    DLOG(INFO) << "Navigation channel set to " << channel;
    // ############# ENABLE DATA FILE LOG #################
    if (d_dump == true)
        {
            if (d_dump_file.is_open() == false)
                {
                    try
                        {
                            d_dump_filename.append(std::to_string(d_channel));
                            d_dump_filename.append(".dat");
                            d_dump_file.exceptions(std::ifstream::failbit | std::ifstream::badbit);
                            d_dump_file.open(d_dump_filename.c_str(), std::ios::out | std::ios::binary);
                            LOG(INFO) << "Telemetry decoder dump enabled on channel " << d_channel
                                      << " Log file: " << d_dump_filename.c_str();
                        }
                    catch (const std::ifstream::failure &e)
                        {
                            LOG(WARNING) << "channel " << d_channel << " Exception opening trk dump file " << e.what();
                        }
                }
        }
    if (d_dump_crc_stats)
        {
            // set the channel number for the telemetry CRC statistics
            // disable the telemetry CRC statistics if there is a problem opening the output file
            d_dump_crc_stats = d_Tlm_CRC_Stats->set_channel(d_channel);
        }
}


bool gps_l1_ca_telemetry_decoder_gs::decode_subframe(bool flag_invert)
{
    std::array<char, GPS_SUBFRAME_LENGTH> subframe{};
    int32_t frame_bit_index = 0;
    int32_t word_index = 0;
    uint32_t GPS_frame_4bytes = 0;
    bool subframe_synchro_confirmation = true;
    for (float subframe_symbol : d_symbol_history)
        {
            // ******* SYMBOL TO BIT *******
            // symbol to bit
            if (flag_invert == false)
                {
                    if (subframe_symbol > 0)
                        {
                            GPS_frame_4bytes += 1;  // insert the telemetry bit in LSB
                        }
                }
            else
                {
                    if (subframe_symbol < 0)
                        {
                            GPS_frame_4bytes += 1;  // insert the inverted telemetry bit in LSB
                        }
                }
            // ******* bits to words ******
            frame_bit_index++;
            if (frame_bit_index == 30)
                {
                    frame_bit_index = 0;
                    // parity check
                    // Each word in wordbuff is composed of:
                    //      Bits 0 to 29 = the GPS data word
                    //      Bits 30 to 31 = 2 LSBs of the GPS word ahead.
                    // prepare the extended frame [-2 -1 0 ... 30]
                    if (d_prev_GPS_frame_4bytes & 0x00000001U)
                        {
                            GPS_frame_4bytes = GPS_frame_4bytes | 0x40000000U;
                        }
                    if (d_prev_GPS_frame_4bytes & 0x00000002U)
                        {
                            GPS_frame_4bytes = GPS_frame_4bytes | 0x80000000U;
                        }
                    // Check that the 2 most recently logged words pass parity. Have to first
                    // invert the data bits according to bit 30 of the previous word.
                    if (GPS_frame_4bytes & 0x40000000U)
                        {
                            GPS_frame_4bytes ^= 0x3FFFFFC0U;  // invert the data bits (using XOR)
                        }
                    // check parity. If ANY word inside the subframe fails the parity, set subframe_synchro_confirmation = false
                    bool crc_ok = gps_l1_ca_telemetry_decoder_gs::gps_word_parityCheck(GPS_frame_4bytes);
                    if (d_dump_crc_stats)
                        {
                            // update CRC statistics
                            d_Tlm_CRC_Stats->update_CRC_stats(crc_ok);
                        }
                    if (!crc_ok)
                        {
                            subframe_synchro_confirmation = false;
                        }
                    // add word to subframe
                    // insert the word in the correct position of the subframe
                    std::memcpy(&subframe[word_index * GPS_WORD_LENGTH], &GPS_frame_4bytes, sizeof(uint32_t));
                    word_index++;
                    d_prev_GPS_frame_4bytes = GPS_frame_4bytes;  // save the actual frame
                    GPS_frame_4bytes = 0;
                }
            else
                {
                    GPS_frame_4bytes <<= 1U;  // shift 1 bit left the telemetry word
                }
        }

    // decode subframe
    // NEW GPS SUBFRAME HAS ARRIVED!
    if (subframe_synchro_confirmation)
        {
            if (d_enable_navdata_monitor)
                {
                    uint32_t gps_word;
                    std::bitset<GPS_SUBFRAME_BITS> subframe_bits;
                    std::bitset<GPS_WORD_BITS + 2> word_bits;
                    for (int32_t i = 0; i < 10; i++)
                        {
                            memcpy(&gps_word, &subframe[i * 4], sizeof(char) * 4);
                            word_bits = std::bitset<(GPS_WORD_BITS + 2)>(gps_word);
                            for (int32_t j = 0; j < GPS_WORD_BITS; j++)
                                {
                                    subframe_bits[GPS_WORD_BITS * (9 - i) + j] = word_bits[j];
                                }
                        }
                    d_nav_msg_packet.nav_message = subframe_bits.to_string();
                }
            const int32_t subframe_ID = d_nav.subframe_decoder(subframe.data());  // decode the subframe
            if (subframe_ID > 0 && subframe_ID < 6)
                {
                    std::cout << "New GPS NAV message received in channel " << this->d_channel << ": "
                              << "subframe "
                              << subframe_ID << " from satellite "
                              << Gnss_Satellite(std::string("GPS"), d_nav.get_satellite_PRN()) << '\n';

                    switch (subframe_ID)
                        {
                        case 1:
                            if (d_nav.satellite_validation() == true)
                                {
                                    // get ephemeris object for this SV (mandatory)
                                    const std::shared_ptr<Gps_Ephemeris> tmp_obj = std::make_shared<Gps_Ephemeris>(d_nav.get_ephemeris());
                                    this->message_port_pub(pmt::mp("telemetry"), pmt::make_any(tmp_obj));
                                }

                            break;
                        case 2:
                            if (d_nav.satellite_validation() == true)
                                {
                                    // get ephemeris object for this SV (mandatory)
                                    const std::shared_ptr<Gps_Ephemeris> tmp_obj = std::make_shared<Gps_Ephemeris>(d_nav.get_ephemeris());
                                    this->message_port_pub(pmt::mp("telemetry"), pmt::make_any(tmp_obj));
                                }

                            break;
                        case 3:  // we have a new set of ephemeris data for the current SV
                            if (d_nav.satellite_validation() == true)
                                {
                                    // get ephemeris object for this SV (mandatory)
                                    const std::shared_ptr<Gps_Ephemeris> tmp_obj = std::make_shared<Gps_Ephemeris>(d_nav.get_ephemeris());
                                    this->message_port_pub(pmt::mp("telemetry"), pmt::make_any(tmp_obj));
                                }
                            break;
                        case 4:  // Possible IONOSPHERE and UTC model update (page 18)
                            if (d_nav.get_flag_iono_valid() == true)
                                {
                                    const std::shared_ptr<Gps_Iono> tmp_obj = std::make_shared<Gps_Iono>(d_nav.get_iono());
                                    this->message_port_pub(pmt::mp("telemetry"), pmt::make_any(tmp_obj));
                                }
                            if (d_nav.get_flag_utc_model_valid() == true)
                                {
                                    const std::shared_ptr<Gps_Utc_Model> tmp_obj = std::make_shared<Gps_Utc_Model>(d_nav.get_utc_model());
                                    this->message_port_pub(pmt::mp("telemetry"), pmt::make_any(tmp_obj));
                                }
                            break;
                        case 5:
                        // get almanac (if available)
                        // TODO: implement almanac reader in navigation_message
                        default:
                            break;
                        }
                    return true;
                }
        }
    return false;
}


void gps_l1_ca_telemetry_decoder_gs::reset()
{
    gr::thread::scoped_lock lock(d_setlock);  // require mutex with work function called by the scheduler
    d_last_valid_preamble = d_sample_counter;
    d_sent_tlm_failed_msg = false;
    d_flag_TOW_set = false;
    d_symbol_history.clear();
    d_stat = 0;
    DLOG(INFO) << "Telemetry decoder reset for satellite " << d_satellite;
}


int gps_l1_ca_telemetry_decoder_gs::general_work(int noutput_items __attribute__((unused)), gr_vector_int &ninput_items __attribute__((unused)),
    gr_vector_const_void_star &input_items, gr_vector_void_star &output_items)
{
    auto **out = reinterpret_cast<Gnss_Synchro **>(&output_items[0]);            // Get the output buffer pointer
    const auto **in = reinterpret_cast<const Gnss_Synchro **>(&input_items[0]);  // Get the input buffer pointer

    Gnss_Synchro current_symbol{};
    // 1. Copy the current tracking output
    current_symbol = in[0][0];
    if (d_symbol_history.empty())
        {
            // Tracking synchronizes the tlm bit boundaries by acquiring the preamble
            // inserting the preamble to the new tracked satellite (history empty) before the first synchronized symbol
            // may speed up the tlm decoding by not discarding the first received frame
            for (int32_t i = 0; i < GPS_CA_PREAMBLE_LENGTH_BITS; i++)
                {
                    if (current_symbol.Flag_PLL_180_deg_phase_locked == true)
                        {
                            d_symbol_history.push_back(static_cast<float>(-d_preamble_samples[i]));
                        }
                    else
                        {
                            d_symbol_history.push_back(static_cast<float>(d_preamble_samples[i]));
                        }
                    d_sample_counter++;
                }
        }
    // add new symbol to the symbol queue
    d_symbol_history.push_back(current_symbol.Prompt_I);

    d_sample_counter++;  // count for the processed symbols
    consume_each(1);
    d_flag_preamble = false;
    // check if there is a problem with the telemetry of the current satellite
    if (d_stat < 2 && d_sent_tlm_failed_msg == false)
        {
            if ((d_sample_counter - d_last_valid_preamble) > d_max_symbols_without_valid_frame)
                {
                    const int message = 1;  // bad telemetry
                    this->message_port_pub(pmt::mp("telemetry_to_trk"), pmt::make_any(message));
                    d_sent_tlm_failed_msg = true;
                }
        }

    // ******* frame sync ******************
    switch (d_stat)
        {
        case 0:  // no preamble information
            {
                // correlate with preamble
                int32_t corr_value = 0;
                if (d_symbol_history.size() >= d_required_symbols)
                    {
                        // ******* preamble correlation ********
                        for (int32_t i = 0; i < GPS_CA_PREAMBLE_LENGTH_BITS; i++)
                            {
                                if (d_symbol_history[i] < 0.0)  // symbols clipping
                                    {
                                        corr_value -= d_preamble_samples[i];
                                    }
                                else
                                    {
                                        corr_value += d_preamble_samples[i];
                                    }
                            }
                    }
                if (abs(corr_value) >= d_samples_per_preamble)
                    {
                        d_preamble_index = d_sample_counter;  // record the preamble sample stamp
                        if (corr_value < 0)
                            {
                                d_flag_PLL_180_deg_phase_locked = true;
                            }
                        else
                            {
                                d_flag_PLL_180_deg_phase_locked = false;
                            }
                        DLOG(INFO) << "Preamble detection for GPS L1 satellite " << this->d_satellite;
                        d_prev_GPS_frame_4bytes = 0;
                        if (decode_subframe(d_flag_PLL_180_deg_phase_locked))
                            {
                                d_CRC_error_counter = 0;
                                d_flag_preamble = true;  // valid preamble indicator (initialized to false every work())
                                gr::thread::scoped_lock lock(d_setlock);
                                d_last_valid_preamble = d_sample_counter;
                                if (!d_flag_frame_sync)
                                    {
                                        d_flag_frame_sync = true;
                                        DLOG(INFO) << " Frame sync SAT " << this->d_satellite;
                                    }
                                d_stat = 1;  // preamble acquired
                            }
                    }
                d_flag_TOW_set = false;
                break;
            }
        case 1:  // preamble acquired
            {
                if (d_sample_counter >= d_preamble_index + static_cast<uint64_t>(d_preamble_period_symbols))
                    {
                        DLOG(INFO) << "Preamble received for SAT " << this->d_satellite << "d_sample_counter=" << d_sample_counter << "\n";
                        // call the decoder
                        // 0. fetch the symbols into an array
                        d_preamble_index = d_sample_counter;  // record the preamble sample stamp (t_P)

                        if (decode_subframe(d_flag_PLL_180_deg_phase_locked))
                            {
                                d_CRC_error_counter = 0;
                                d_flag_preamble = true;  // valid preamble indicator (initialized to false every work())
                                gr::thread::scoped_lock lock(d_setlock);
                                d_last_valid_preamble = d_sample_counter;
                                if (!d_flag_frame_sync)
                                    {
                                        d_flag_frame_sync = true;
                                        DLOG(INFO) << " Frame sync SAT " << this->d_satellite;
                                    }
                            }
                        else
                            {
                                d_CRC_error_counter++;
                                if (d_CRC_error_counter > 2)
                                    {
                                        DLOG(INFO) << "Lost of frame sync SAT " << this->d_satellite;
                                        d_flag_frame_sync = false;
                                        d_stat = 0;
                                        d_TOW_at_current_symbol_ms = 0;
                                        d_TOW_at_Preamble_ms = 0;
                                        d_CRC_error_counter = 0;
                                        d_flag_TOW_set = false;
                                    }
                            }
                    }
                break;
            }
        }

    // 2. Add the telemetry decoder information
    if (d_flag_preamble == true)
        {
            if (!(d_nav.get_TOW() == 0))
                {
                    d_TOW_at_current_symbol_ms = static_cast<uint32_t>(d_nav.get_TOW() * 1000.0);
                    d_TOW_at_Preamble_ms = static_cast<uint32_t>(d_nav.get_TOW() * 1000.0);
                    d_flag_TOW_set = true;
                }
            else
                {
                    DLOG(INFO) << "Received GPS L1 TOW equal to zero at sat " << d_nav.get_satellite_PRN();
                }
        }
    else
        {
            if (d_flag_TOW_set == true)
                {
                    d_TOW_at_current_symbol_ms += GPS_L1_CA_BIT_PERIOD_MS;
                }
        }

    if (d_flag_TOW_set == true)
        {
            current_symbol.TOW_at_current_symbol_ms = d_TOW_at_current_symbol_ms;
            current_symbol.Flag_valid_word = d_flag_TOW_set;

            if (d_enable_navdata_monitor && !d_nav_msg_packet.nav_message.empty())
                {
                    d_nav_msg_packet.prn = static_cast<int32_t>(current_symbol.PRN);
                    d_nav_msg_packet.tow_at_current_symbol_ms = static_cast<int32_t>(d_TOW_at_current_symbol_ms);
                    const std::shared_ptr<Nav_Message_Packet> tmp_obj = std::make_shared<Nav_Message_Packet>(d_nav_msg_packet);
                    this->message_port_pub(pmt::mp("Nav_msg_from_TLM"), pmt::make_any(tmp_obj));
                    d_nav_msg_packet.nav_message = "";
                }

            if (d_flag_PLL_180_deg_phase_locked == true)
                {
                    // correct the accumulated phase for the Costas loop phase shift, if required
                    current_symbol.Carrier_phase_rads += GNSS_PI;
                    current_symbol.Flag_PLL_180_deg_phase_locked = true;
                }
            else
                {
                    current_symbol.Flag_PLL_180_deg_phase_locked = false;
                }


            //**************** time tags ****************
            std::vector<gr::tag_t> tags_vec;
            this->get_tags_in_range(tags_vec, 0, this->nitems_read(0), this->nitems_read(0) + 1);
            for (std::vector<gr::tag_t>::iterator it = tags_vec.begin(); it != tags_vec.end(); ++it)
                {
                    try
                        {
                            if (pmt::any_ref(it->value).type().hash_code() == typeid(const std::shared_ptr<GnssTime>).hash_code())
                                {
                                    const std::shared_ptr<GnssTime> timetag = boost::any_cast<const std::shared_ptr<GnssTime>>(pmt::any_ref(it->value));
                                    //                                    std::cout << "[" << this->nitems_written(0) + 1 << "] TLM RX TimeTag Week: " << timetag->week << ", TOW: " << timetag->tow_ms << " [ms], TOW fraction: " << timetag->tow_ms_fraction
                                    //                                              << " [ms], DELTA TLM TOW: " << static_cast<double>(timetag->tow_ms - current_symbol.TOW_at_current_symbol_ms) + timetag->tow_ms_fraction << " [ms] \n";
                                    add_item_tag(0, this->nitems_written(0) + 1, pmt::mp("timetag"), pmt::make_any(timetag));
                                }
                            else
                                {
                                    std::cout << "hash code not match\n";
                                }
                        }
                    catch (const boost::bad_any_cast &e)
                        {
                            std::cout << "msg Bad any_cast: " << e.what();
                        }
                }

            //************* end time tags **************

            if (d_dump == true)
                {
                    // MULTIPLEXED FILE RECORDING - Record results to file
                    try
                        {
                            double tmp_double;
                            uint64_t tmp_ulong_int;
                            int32_t tmp_int;
                            tmp_double = static_cast<double>(d_TOW_at_current_symbol_ms) / 1000.0;
                            d_dump_file.write(reinterpret_cast<char *>(&tmp_double), sizeof(double));
                            tmp_ulong_int = current_symbol.Tracking_sample_counter;
                            d_dump_file.write(reinterpret_cast<char *>(&tmp_ulong_int), sizeof(uint64_t));
                            tmp_double = static_cast<double>(d_TOW_at_Preamble_ms) / 1000.0;
                            d_dump_file.write(reinterpret_cast<char *>(&tmp_double), sizeof(double));
                            tmp_int = (current_symbol.Prompt_I > 0.0 ? 1 : -1);
                            d_dump_file.write(reinterpret_cast<char *>(&tmp_int), sizeof(int32_t));
                            tmp_int = static_cast<int32_t>(current_symbol.PRN);
                            d_dump_file.write(reinterpret_cast<char *>(&tmp_int), sizeof(int32_t));
                        }
                    catch (const std::ifstream::failure &e)
                        {
                            LOG(WARNING) << "Exception writing observables dump file " << e.what();
                        }
                }

            // 3. Make the output (copy the object contents to the GNU Radio reserved memory)
            *out[0] = current_symbol;

            return 1;
        }

    return 0;
}<|MERGE_RESOLUTION|>--- conflicted
+++ resolved
@@ -125,9 +125,8 @@
 
     d_symbol_history.set_capacity(d_required_symbols);
 
-<<<<<<< HEAD
     set_tag_propagation_policy(TPP_DONT);  //no tag propagation, the time tag will be adjusted and regenerated in work()
-=======
+
     if (d_dump_crc_stats)
         {
             // initialize the telemetry CRC statistics class
@@ -138,7 +137,6 @@
         {
             d_Tlm_CRC_Stats = nullptr;
         }
->>>>>>> a2494767
 }
 
 
