/*!
 * \file gnss_block_factory.cc
 * \brief  This class implements a factory that returns instances of GNSS blocks.
 * \author Carlos Aviles, 2010. carlos.avilesr(at)googlemail.com
 *         Luis Esteve, 2012. luis(at)epsilon-formacion.com
 *         Javier Arribas, 2011. jarribas(at)cttc.es
 *         Marc Majoral, 2018. mmajoral(at)cttc.es
 *
 * This class encapsulates the complexity behind the instantiation
 * of GNSS blocks.
 *
 * -------------------------------------------------------------------------
 *
 * Copyright (C) 2010-2018  (see AUTHORS file for a list of contributors)
 *
 * GNSS-SDR is a software defined Global Navigation
 *          Satellite Systems receiver
 *
 * This file is part of GNSS-SDR.
 *
 * GNSS-SDR is free software: you can redistribute it and/or modify
 * it under the terms of the GNU General Public License as published by
 * the Free Software Foundation, either version 3 of the License, or
 * (at your option) any later version.
 *
 * GNSS-SDR is distributed in the hope that it will be useful,
 * but WITHOUT ANY WARRANTY; without even the implied warranty of
 * MERCHANTABILITY or FITNESS FOR A PARTICULAR PURPOSE.  See the
 * GNU General Public License for more details.
 *
 * You should have received a copy of the GNU General Public License
 * along with GNSS-SDR. If not, see <https://www.gnu.org/licenses/>.
 *
 * -------------------------------------------------------------------------
 */


#include "gnss_block_factory.h"
#include "array_signal_conditioner.h"
#include "beamformer_filter.h"
#include "byte_to_short.h"
#include "channel.h"
#include "configuration_interface.h"
#include "direct_resampler_conditioner.h"
#include "file_signal_source.h"
#include "fir_filter.h"
#include "freq_xlating_fir_filter.h"
#include "galileo_e1_dll_pll_veml_tracking.h"
#include "galileo_e1_pcps_8ms_ambiguous_acquisition.h"
#include "galileo_e1_pcps_ambiguous_acquisition.h"
#include "galileo_e1_pcps_cccwsr_ambiguous_acquisition.h"
#include "galileo_e1_pcps_quicksync_ambiguous_acquisition.h"
#include "galileo_e1_pcps_tong_ambiguous_acquisition.h"
#include "galileo_e1_tcp_connector_tracking.h"
#include "galileo_e1b_telemetry_decoder.h"
#include "galileo_e5a_dll_pll_tracking.h"
#include "galileo_e5a_noncoherent_iq_acquisition_caf.h"
#include "galileo_e5a_pcps_acquisition.h"
#include "galileo_e5a_telemetry_decoder.h"
#include "glonass_l1_ca_dll_pll_c_aid_tracking.h"
#include "glonass_l1_ca_dll_pll_tracking.h"
#include "glonass_l1_ca_pcps_acquisition.h"
#include "glonass_l1_ca_telemetry_decoder.h"
#include "glonass_l2_ca_dll_pll_c_aid_tracking.h"
#include "glonass_l2_ca_dll_pll_tracking.h"
#include "glonass_l2_ca_pcps_acquisition.h"
<<<<<<< HEAD
#include "beidou_b1i_pcps_acquisition.h"
#include "gps_l1_ca_dll_pll_tracking.h"
=======
#include "glonass_l2_ca_telemetry_decoder.h"
#include "gnss_block_interface.h"
>>>>>>> e64cd9fc
#include "gps_l1_ca_dll_pll_c_aid_tracking.h"
#include "gps_l1_ca_dll_pll_tracking.h"
#include "gps_l1_ca_kf_tracking.h"
#include "gps_l1_ca_pcps_acquisition.h"
#include "gps_l1_ca_pcps_acquisition_fine_doppler.h"
#include "gps_l1_ca_pcps_assisted_acquisition.h"
#include "gps_l1_ca_pcps_quicksync_acquisition.h"
#include "gps_l1_ca_pcps_tong_acquisition.h"
#include "gps_l1_ca_tcp_connector_tracking.h"
<<<<<<< HEAD
#include "galileo_e1_dll_pll_veml_tracking.h"
#include "galileo_e1_tcp_connector_tracking.h"
#include "galileo_e5a_dll_pll_tracking.h"
#include "gps_l2_m_dll_pll_tracking.h"
#include "glonass_l1_ca_dll_pll_tracking.h"
#include "glonass_l1_ca_dll_pll_c_aid_tracking.h"
#include "glonass_l2_ca_dll_pll_tracking.h"
#include "glonass_l2_ca_dll_pll_c_aid_tracking.h"
#include "gps_l5_dll_pll_tracking.h"
#include "beidou_b1i_dll_pll_tracking.h"
=======
>>>>>>> e64cd9fc
#include "gps_l1_ca_telemetry_decoder.h"
#include "gps_l2_m_dll_pll_tracking.h"
#include "gps_l2_m_pcps_acquisition.h"
#include "gps_l2c_telemetry_decoder.h"
#include "gps_l5_dll_pll_tracking.h"
#include "gps_l5_telemetry_decoder.h"
<<<<<<< HEAD
#include "galileo_e1b_telemetry_decoder.h"
#include "galileo_e5a_telemetry_decoder.h"
#include "glonass_l1_ca_telemetry_decoder.h"
#include "glonass_l2_ca_telemetry_decoder.h"
#include "beidou_b1i_telemetry_decoder.h"
#include "sbas_l1_telemetry_decoder.h"
=======
#include "gps_l5i_pcps_acquisition.h"
>>>>>>> e64cd9fc
#include "hybrid_observables.h"
#include "ibyte_to_cbyte.h"
#include "ibyte_to_complex.h"
#include "ibyte_to_cshort.h"
#include "in_memory_configuration.h"
#include "ishort_to_complex.h"
#include "ishort_to_cshort.h"
#include "labsat_signal_source.h"
#include "mmse_resampler_conditioner.h"
#include "notch_filter.h"
#include "notch_filter_lite.h"
#include "nsr_file_signal_source.h"
#include "pass_through.h"
#include "pulse_blanking_filter.h"
#include "rtklib_pvt.h"
#include "rtl_tcp_signal_source.h"
#include "sbas_l1_telemetry_decoder.h"
#include "signal_conditioner.h"
#include "spir_file_signal_source.h"
#include "spir_gss6450_file_signal_source.h"
#include "two_bit_cpx_file_signal_source.h"
#include "two_bit_packed_file_signal_source.h"

#if RAW_UDP
#include "custom_udp_signal_source.h"
#endif

#if ENABLE_FPGA
#include "galileo_e1_dll_pll_veml_tracking_fpga.h"
#include "galileo_e1_pcps_ambiguous_acquisition_fpga.h"
#include "galileo_e5a_dll_pll_tracking_fpga.h"
#include "galileo_e5a_pcps_acquisition_fpga.h"
#include "gps_l1_ca_dll_pll_tracking_fpga.h"
#include "gps_l1_ca_pcps_acquisition_fpga.h"
#include "gps_l2_m_dll_pll_tracking_fpga.h"
#include "gps_l2_m_pcps_acquisition_fpga.h"
#include "gps_l5_dll_pll_tracking_fpga.h"
#include "gps_l5i_pcps_acquisition_fpga.h"
#endif

#if OPENCL_BLOCKS
#include "gps_l1_ca_pcps_opencl_acquisition.h"
#endif

#if GN3S_DRIVER
#include "gn3s_signal_source.h"
#endif

#if RAW_ARRAY_DRIVER
#include "raw_array_signal_source.h"
#endif

#if OSMOSDR_DRIVER
#include "osmosdr_signal_source.h"
#endif

#if UHD_DRIVER
#include "uhd_signal_source.h"
#endif

#if PLUTOSDR_DRIVER
#include "plutosdr_signal_source.h"
#endif

#if FMCOMMS2_DRIVER
#include "fmcomms2_signal_source.h"
#endif

#if AD9361_DRIVER
#include "ad9361_fpga_signal_source.h"
#endif

#if FLEXIBAND_DRIVER
#include "flexiband_signal_source.h"
#endif

#if CUDA_GPU_ACCEL
#include "gps_l1_ca_dll_pll_tracking_gpu.h"
#endif

#include <glog/logging.h>
#include <iostream>
#include <sstream>
#include <string>


using google::LogMessage;


GNSSBlockFactory::GNSSBlockFactory() = default;


GNSSBlockFactory::~GNSSBlockFactory() = default;


std::unique_ptr<GNSSBlockInterface> GNSSBlockFactory::GetSignalSource(
    std::shared_ptr<ConfigurationInterface> configuration, gr::msg_queue::sptr queue, int ID)
{
    std::string default_implementation = "File_Signal_Source";
    std::string role = "SignalSource";  //backwards compatibility for old conf files
    try
        {
            if (ID != -1)
                {
                    role = "SignalSource" + std::to_string(ID);
                }
        }
    catch (const std::exception &e)
        {
            LOG(WARNING) << e.what();
        }
    std::string implementation = configuration->property(role + ".implementation", default_implementation);
    LOG(INFO) << "Getting SignalSource with implementation " << implementation;
    return GetBlock(configuration, role, implementation, 0, 1, queue);
}


std::unique_ptr<GNSSBlockInterface> GNSSBlockFactory::GetSignalConditioner(
    std::shared_ptr<ConfigurationInterface> configuration, int ID)
{
    std::string default_implementation = "Pass_Through";
    //backwards compatibility for old conf files
    std::string role_conditioner = "SignalConditioner";
    std::string role_datatypeadapter = "DataTypeAdapter";
    std::string role_inputfilter = "InputFilter";
    std::string role_resampler = "Resampler";
    try
        {
            if (ID != -1)
                {
                    role_conditioner = "SignalConditioner" + std::to_string(ID);
                    role_datatypeadapter = "DataTypeAdapter" + std::to_string(ID);
                    role_inputfilter = "InputFilter" + std::to_string(ID);
                    role_resampler = "Resampler" + std::to_string(ID);
                }
        }
    catch (const std::exception &e)
        {
            LOG(WARNING) << e.what();
        }
    std::string signal_conditioner = configuration->property(role_conditioner + ".implementation", default_implementation);

    std::string data_type_adapter;
    std::string input_filter;
    std::string resampler;
    if (signal_conditioner == "Pass_Through")
        {
            data_type_adapter = "Pass_Through";
            input_filter = "Pass_Through";
            resampler = "Pass_Through";
        }
    else
        {
            data_type_adapter = configuration->property(role_datatypeadapter + ".implementation", default_implementation);
            input_filter = configuration->property(role_inputfilter + ".implementation", default_implementation);
            resampler = configuration->property(role_resampler + ".implementation", default_implementation);
        }

    LOG(INFO) << "Getting SignalConditioner with DataTypeAdapter implementation: "
              << data_type_adapter << ", InputFilter implementation: "
              << input_filter << ", and Resampler implementation: "
              << resampler;

    if (signal_conditioner == "Array_Signal_Conditioner")
        {
            //instantiate the array version
            std::unique_ptr<GNSSBlockInterface> conditioner_(new ArraySignalConditioner(configuration.get(),
                GetBlock(configuration, role_datatypeadapter, data_type_adapter, 1, 1),
                GetBlock(configuration, role_inputfilter, input_filter, 1, 1),
                GetBlock(configuration, role_resampler, resampler, 1, 1),
                role_conditioner, "Signal_Conditioner"));
            return conditioner_;
        }
    else
        {
            //single-antenna version
            std::unique_ptr<GNSSBlockInterface> conditioner_(new SignalConditioner(configuration.get(),
                GetBlock(configuration, role_datatypeadapter, data_type_adapter, 1, 1),
                GetBlock(configuration, role_inputfilter, input_filter, 1, 1),
                GetBlock(configuration, role_resampler, resampler, 1, 1),
                role_conditioner, "Signal_Conditioner"));
            return conditioner_;
        }
}


std::unique_ptr<GNSSBlockInterface> GNSSBlockFactory::GetObservables(std::shared_ptr<ConfigurationInterface> configuration)
{
    std::string default_implementation = "Hybrid_Observables";
    std::string implementation = configuration->property("Observables.implementation", default_implementation);
    LOG(INFO) << "Getting Observables with implementation " << implementation;
    unsigned int Galileo_channels = configuration->property("Channels_1B.count", 0);
    Galileo_channels += configuration->property("Channels_5X.count", 0);
    unsigned int GPS_channels = configuration->property("Channels_1C.count", 0);
    GPS_channels += configuration->property("Channels_2S.count", 0);
    GPS_channels += configuration->property("Channels_L5.count", 0);
    unsigned int Glonass_channels = configuration->property("Channels_1G.count", 0);
    unsigned int Beidou_channels = configuration->property("Channels_B1.count", 0);
    unsigned int extra_channels = 1;  // For monitor channel sample counter
    return GetBlock(configuration, "Observables", implementation,
        Galileo_channels +
            GPS_channels +
            Glonass_channels +
	    Beidou_channels +
            extra_channels,
        Galileo_channels +
            GPS_channels +
            Glonass_channels +
            Beidou_channels);
}


std::unique_ptr<GNSSBlockInterface> GNSSBlockFactory::GetPVT(std::shared_ptr<ConfigurationInterface> configuration)
{
    std::string default_implementation = "RTKLIB_PVT";
    std::string implementation = configuration->property("PVT.implementation", default_implementation);
    LOG(INFO) << "Getting PVT with implementation " << implementation;
    unsigned int Galileo_channels = configuration->property("Channels_1B.count", 0);
    Galileo_channels += configuration->property("Channels_5X.count", 0);
    unsigned int GPS_channels = configuration->property("Channels_1C.count", 0);
    GPS_channels += configuration->property("Channels_2S.count", 0);
    GPS_channels += configuration->property("Channels_L5.count", 0);
    unsigned int Glonass_channels = configuration->property("Channels_1G.count", 0);
    unsigned int Beidou_channels = configuration->property("Channels_B1.count", 0);
    return GetBlock(configuration, "PVT", implementation, Galileo_channels + GPS_channels + Glonass_channels + Beidou_channels, 0);
}


//********* GPS L1 C/A CHANNEL *****************
std::unique_ptr<GNSSBlockInterface> GNSSBlockFactory::GetChannel_1C(
    std::shared_ptr<ConfigurationInterface> configuration,
    std::string acq, std::string trk, std::string tlm, int channel,
    gr::msg_queue::sptr queue)
{
    //"appendix" is added to the "role" with the aim of Acquisition, Tracking and Telemetry Decoder adapters
    //can find their specific configurations when they read the config
    //TODO: REMOVE APPENDIX!! AND CHECK ALTERNATIVE MECHANISM TO GET PARTICULARIZED PARAMETERS
    LOG(INFO) << "Instantiating Channel " << channel << " with Acquisition Implementation: "
              << acq << ", Tracking Implementation: " << trk << ", Telemetry Decoder implementation: " << tlm;

    std::string aux = configuration->property("Acquisition_1C" + std::to_string(channel) + ".implementation", std::string("W"));
    std::string appendix1;
    if (aux != "W")
        {
            appendix1 = std::to_string(channel);
        }
    else
        {
            appendix1 = "";
        }
    aux = configuration->property("Tracking_1C" + std::to_string(channel) + ".implementation", std::string("W"));
    std::string appendix2;
    if (aux != "W")
        {
            appendix2 = std::to_string(channel);
        }
    else
        {
            appendix2 = "";
        }
    aux = configuration->property("TelemetryDecoder_1C" + std::to_string(channel) + ".implementation", std::string("W"));
    std::string appendix3;
    if (aux != "W")
        {
            appendix3 = std::to_string(channel);
        }
    else
        {
            appendix3 = "";
        }
    // Automatically detect input data type
    std::shared_ptr<InMemoryConfiguration> config;
    config = std::make_shared<InMemoryConfiguration>();
    std::string default_item_type = "gr_complex";
    std::string acq_item_type = configuration->property("Acquisition_1C" + appendix1 + ".item_type", default_item_type);
    std::string trk_item_type = configuration->property("Tracking_1C" + appendix2 + ".item_type", default_item_type);
    if (acq_item_type != trk_item_type)
        {
            LOG(ERROR) << "Acquisition and Tracking blocks must have the same input data type!";
        }
    config->set_property("Channel.item_type", acq_item_type);

    std::unique_ptr<AcquisitionInterface> acq_ = GetAcqBlock(configuration, "Acquisition_1C" + appendix1, acq, 1, 0);
    std::unique_ptr<TrackingInterface> trk_ = GetTrkBlock(configuration, "Tracking_1C" + appendix2, trk, 1, 1);
    std::unique_ptr<TelemetryDecoderInterface> tlm_ = GetTlmBlock(configuration, "TelemetryDecoder_1C" + appendix3, tlm, 1, 1);

    std::unique_ptr<GNSSBlockInterface> channel_(new Channel(configuration.get(), channel,
        std::move(acq_),
        std::move(trk_),
        std::move(tlm_),
        "Channel", "1C", queue));

    return channel_;
}


//********* GPS L2C (M) CHANNEL *****************
std::unique_ptr<GNSSBlockInterface> GNSSBlockFactory::GetChannel_2S(
    std::shared_ptr<ConfigurationInterface> configuration,
    std::string acq, std::string trk, std::string tlm, int channel,
    gr::msg_queue::sptr queue)
{
    LOG(INFO) << "Instantiating Channel " << channel << " with Acquisition Implementation: "
              << acq << ", Tracking Implementation: " << trk << ", Telemetry Decoder implementation: " << tlm;
    std::string aux = configuration->property("Acquisition_2S" + std::to_string(channel) + ".implementation", std::string("W"));
    std::string appendix1;
    if (aux != "W")
        {
            appendix1 = std::to_string(channel);
        }
    else
        {
            appendix1 = "";
        }
    aux = configuration->property("Tracking_2S" + std::to_string(channel) + ".implementation", std::string("W"));
    std::string appendix2;
    if (aux != "W")
        {
            appendix2 = std::to_string(channel);
        }
    else
        {
            appendix2 = "";
        }
    aux = configuration->property("TelemetryDecoder_2S" + std::to_string(channel) + ".implementation", std::string("W"));
    std::string appendix3;
    if (aux != "W")
        {
            appendix3 = std::to_string(channel);
        }
    else
        {
            appendix3 = "";
        }
    // Automatically detect input data type
    std::shared_ptr<InMemoryConfiguration> config;
    config = std::make_shared<InMemoryConfiguration>();
    std::string default_item_type = "gr_complex";
    std::string acq_item_type = configuration->property("Acquisition_2S" + appendix1 + ".item_type", default_item_type);
    std::string trk_item_type = configuration->property("Tracking_2S" + appendix2 + ".item_type", default_item_type);
    if (acq_item_type != trk_item_type)
        {
            LOG(ERROR) << "Acquisition and Tracking blocks must have the same input data type!";
        }
    config->set_property("Channel.item_type", acq_item_type);

    std::unique_ptr<AcquisitionInterface> acq_ = GetAcqBlock(configuration, "Acquisition_2S" + appendix1, acq, 1, 0);
    std::unique_ptr<TrackingInterface> trk_ = GetTrkBlock(configuration, "Tracking_2S" + appendix2, trk, 1, 1);
    std::unique_ptr<TelemetryDecoderInterface> tlm_ = GetTlmBlock(configuration, "TelemetryDecoder_2S" + appendix3, tlm, 1, 1);

    std::unique_ptr<GNSSBlockInterface> channel_(new Channel(configuration.get(), channel,
        std::move(acq_),
        std::move(trk_),
        std::move(tlm_),
        "Channel", "2S", queue));

    return channel_;
}


//********* GALILEO E1 B CHANNEL *****************
std::unique_ptr<GNSSBlockInterface> GNSSBlockFactory::GetChannel_1B(
    std::shared_ptr<ConfigurationInterface> configuration,
    std::string acq, std::string trk, std::string tlm, int channel,
    gr::msg_queue::sptr queue)
{
    std::stringstream stream;
    stream << channel;
    std::string id = stream.str();
    LOG(INFO) << "Instantiating Channel " << id << " with Acquisition Implementation: "
              << acq << ", Tracking Implementation: " << trk << ", Telemetry Decoder implementation: " << tlm;
    std::string aux = configuration->property("Acquisition_1B" + std::to_string(channel) + ".implementation", std::string("W"));
    std::string appendix1;
    if (aux != "W")
        {
            appendix1 = std::to_string(channel);
        }
    else
        {
            appendix1 = "";
        }
    aux = configuration->property("Tracking_1B" + std::to_string(channel) + ".implementation", std::string("W"));
    std::string appendix2;
    if (aux != "W")
        {
            appendix2 = std::to_string(channel);
        }
    else
        {
            appendix2 = "";
        }
    aux = configuration->property("TelemetryDecoder_1B" + std::to_string(channel) + ".implementation", std::string("W"));
    std::string appendix3;
    if (aux != "W")
        {
            appendix3 = std::to_string(channel);
        }
    else
        {
            appendix3 = "";
        }
    // Automatically detect input data type
    std::shared_ptr<InMemoryConfiguration> config;
    config = std::make_shared<InMemoryConfiguration>();
    std::string default_item_type = "gr_complex";
    std::string acq_item_type = configuration->property("Acquisition_1B" + appendix1 + ".item_type", default_item_type);
    std::string trk_item_type = configuration->property("Tracking_1B" + appendix2 + ".item_type", default_item_type);
    if (acq_item_type != trk_item_type)
        {
            LOG(ERROR) << "Acquisition and Tracking blocks must have the same input data type!";
        }
    config->set_property("Channel.item_type", acq_item_type);

    std::unique_ptr<AcquisitionInterface> acq_ = GetAcqBlock(configuration, "Acquisition_1B" + appendix1, acq, 1, 0);
    std::unique_ptr<TrackingInterface> trk_ = GetTrkBlock(configuration, "Tracking_1B" + appendix2, trk, 1, 1);
    std::unique_ptr<TelemetryDecoderInterface> tlm_ = GetTlmBlock(configuration, "TelemetryDecoder_1B" + appendix3, tlm, 1, 1);

    std::unique_ptr<GNSSBlockInterface> channel_(new Channel(configuration.get(), channel,
        std::move(acq_),
        std::move(trk_),
        std::move(tlm_),
        "Channel", "1B", queue));

    return channel_;
}


//********* GALILEO E5a  CHANNEL *****************
std::unique_ptr<GNSSBlockInterface> GNSSBlockFactory::GetChannel_5X(
    std::shared_ptr<ConfigurationInterface> configuration,
    std::string acq, std::string trk, std::string tlm, int channel,
    gr::msg_queue::sptr queue)
{
    std::stringstream stream;
    stream << channel;
    std::string id = stream.str();
    LOG(INFO) << "Instantiating Channel " << id << " with Acquisition Implementation: "
              << acq << ", Tracking Implementation: " << trk << ", Telemetry Decoder implementation: " << tlm;
    std::string aux = configuration->property("Acquisition_5X" + std::to_string(channel) + ".implementation", std::string("W"));
    std::string appendix1;
    if (aux != "W")
        {
            appendix1 = std::to_string(channel);
        }
    else
        {
            appendix1 = "";
        }
    aux = configuration->property("Tracking_5X" + std::to_string(channel) + ".implementation", std::string("W"));
    std::string appendix2;
    if (aux != "W")
        {
            appendix2 = std::to_string(channel);
        }
    else
        {
            appendix2 = "";
        }
    aux = configuration->property("TelemetryDecoder_5X" + std::to_string(channel) + ".implementation", std::string("W"));
    std::string appendix3;
    if (aux != "W")
        {
            appendix3 = std::to_string(channel);
        }
    else
        {
            appendix3 = "";
        }
    // Automatically detect input data type
    std::shared_ptr<InMemoryConfiguration> config;
    config = std::make_shared<InMemoryConfiguration>();
    std::string default_item_type = "gr_complex";
    std::string acq_item_type = configuration->property("Acquisition_5X" + appendix1 + ".item_type", default_item_type);
    std::string trk_item_type = configuration->property("Tracking_5X" + appendix2 + ".item_type", default_item_type);
    if (acq_item_type != trk_item_type)
        {
            LOG(ERROR) << "Acquisition and Tracking blocks must have the same input data type!";
        }
    config->set_property("Channel.item_type", acq_item_type);

    std::unique_ptr<AcquisitionInterface> acq_ = GetAcqBlock(configuration, "Acquisition_5X" + appendix1, acq, 1, 0);
    std::unique_ptr<TrackingInterface> trk_ = GetTrkBlock(configuration, "Tracking_5X" + appendix2, trk, 1, 1);
    std::unique_ptr<TelemetryDecoderInterface> tlm_ = GetTlmBlock(configuration, "TelemetryDecoder_5X" + appendix3, tlm, 1, 1);

    std::unique_ptr<GNSSBlockInterface> channel_(new Channel(configuration.get(), channel,
        std::move(acq_),
        std::move(trk_),
        std::move(tlm_),
        "Channel", "5X", queue));

    return channel_;
}


//********* GLONASS L1 C/A CHANNEL *****************
std::unique_ptr<GNSSBlockInterface> GNSSBlockFactory::GetChannel_1G(
    std::shared_ptr<ConfigurationInterface> configuration,
    std::string acq, std::string trk, std::string tlm, int channel,
    boost::shared_ptr<gr::msg_queue> queue)
{
    std::stringstream stream;
    stream << channel;
    std::string id = stream.str();
    LOG(INFO) << "Instantiating Channel " << channel << " with Acquisition Implementation: "
              << acq << ", Tracking Implementation: " << trk << ", Telemetry Decoder Implementation: " << tlm;

    std::string aux = configuration->property("Acquisition_1G" + std::to_string(channel) + ".implementation", std::string("W"));
    std::string appendix1;
    if (aux != "W")
        {
            appendix1 = std::to_string(channel);
        }
    else
        {
            appendix1 = "";
        }
    aux = configuration->property("Tracking_1G" + std::to_string(channel) + ".implementation", std::string("W"));
    std::string appendix2;
    if (aux != "W")
        {
            appendix2 = std::to_string(channel);
        }
    else
        {
            appendix2 = "";
        }
    aux = configuration->property("TelemetryDecoder_1G" + std::to_string(channel) + ".implementation", std::string("W"));
    std::string appendix3;
    if (aux != "W")
        {
            appendix3 = std::to_string(channel);
        }
    else
        {
            appendix3 = "";
        }
    // Automatically detect input data type
    std::shared_ptr<InMemoryConfiguration> config;
    config = std::make_shared<InMemoryConfiguration>();
    std::string default_item_type = "gr_complex";
    std::string acq_item_type = configuration->property("Acquisition_1G" + appendix1 + ".item_type", default_item_type);
    std::string trk_item_type = configuration->property("Tracking_1G" + appendix2 + ".item_type", default_item_type);
    if (acq_item_type != trk_item_type)
        {
            LOG(ERROR) << "Acquisition and Tracking blocks must have the same input data type!";
        }
    config->set_property("Channel.item_type", acq_item_type);

    std::unique_ptr<AcquisitionInterface> acq_ = GetAcqBlock(configuration, "Acquisition_1G" + appendix1, acq, 1, 0);
    std::unique_ptr<TrackingInterface> trk_ = GetTrkBlock(configuration, "Tracking_1G" + appendix2, trk, 1, 1);
    std::unique_ptr<TelemetryDecoderInterface> tlm_ = GetTlmBlock(configuration, "TelemetryDecoder_1G" + appendix3, tlm, 1, 1);

    std::unique_ptr<GNSSBlockInterface> channel_(new Channel(configuration.get(), channel,
        std::move(acq_),
        std::move(trk_),
        std::move(tlm_),
        "Channel", "1G", queue));

    return channel_;
}


//********* GLONASS L2 C/A CHANNEL *****************
std::unique_ptr<GNSSBlockInterface> GNSSBlockFactory::GetChannel_2G(
    std::shared_ptr<ConfigurationInterface> configuration,
    std::string acq, std::string trk, std::string tlm, int channel,
    boost::shared_ptr<gr::msg_queue> queue)
{
    std::stringstream stream;
    stream << channel;
    std::string id = stream.str();
    LOG(INFO) << "Instantiating Channel " << channel << " with Acquisition Implementation: "
              << acq << ", Tracking Implementation: " << trk << ", Telemetry Decoder Implementation: " << tlm;

    std::string aux = configuration->property("Acquisition_2G" + std::to_string(channel) + ".implementation", std::string("W"));
    std::string appendix1;
    if (aux != "W")
        {
            appendix1 = std::to_string(channel);
        }
    else
        {
            appendix1 = "";
        }
    aux = configuration->property("Tracking_2G" + std::to_string(channel) + ".implementation", std::string("W"));
    std::string appendix2;
    if (aux != "W")
        {
            appendix2 = std::to_string(channel);
        }
    else
        {
            appendix2 = "";
        }
    aux = configuration->property("TelemetryDecoder_2G" + std::to_string(channel) + ".implementation", std::string("W"));
    std::string appendix3;
    if (aux != "W")
        {
            appendix3 = std::to_string(channel);
        }
    else
        {
            appendix3 = "";
        }
    // Automatically detect input data type
    std::shared_ptr<InMemoryConfiguration> config;
    config = std::make_shared<InMemoryConfiguration>();
    std::string default_item_type = "gr_complex";
    std::string acq_item_type = configuration->property("Acquisition_2G" + appendix1 + ".item_type", default_item_type);
    std::string trk_item_type = configuration->property("Tracking_2G" + appendix2 + ".item_type", default_item_type);
    if (acq_item_type != trk_item_type)
        {
            LOG(ERROR) << "Acquisition and Tracking blocks must have the same input data type!";
        }
    config->set_property("Channel.item_type", acq_item_type);

    std::unique_ptr<AcquisitionInterface> acq_ = GetAcqBlock(configuration, "Acquisition_2G" + appendix1, acq, 1, 0);
    std::unique_ptr<TrackingInterface> trk_ = GetTrkBlock(configuration, "Tracking_2G" + appendix2, trk, 1, 1);
    std::unique_ptr<TelemetryDecoderInterface> tlm_ = GetTlmBlock(configuration, "TelemetryDecoder_2G" + appendix3, tlm, 1, 1);

    std::unique_ptr<GNSSBlockInterface> channel_(new Channel(configuration.get(), channel,
        std::move(acq_),
        std::move(trk_),
        std::move(tlm_),
        "Channel", "2G", queue));

    return channel_;
}


//********* GPS L5  CHANNEL *****************
std::unique_ptr<GNSSBlockInterface> GNSSBlockFactory::GetChannel_L5(
    std::shared_ptr<ConfigurationInterface> configuration,
    std::string acq, std::string trk, std::string tlm, int channel,
    gr::msg_queue::sptr queue)
{
    std::stringstream stream;
    stream << channel;
    std::string id = stream.str();
    LOG(INFO) << "Instantiating Channel " << id << " with Acquisition Implementation: "
              << acq << ", Tracking Implementation: " << trk << ", Telemetry Decoder implementation: " << tlm;
    std::string aux = configuration->property("Acquisition_L5" + std::to_string(channel) + ".implementation", std::string("W"));
    std::string appendix1;
    if (aux != "W")
        {
            appendix1 = std::to_string(channel);
        }
    else
        {
            appendix1 = "";
        }
    aux = configuration->property("Tracking_L5" + std::to_string(channel) + ".implementation", std::string("W"));
    std::string appendix2;
    if (aux != "W")
        {
            appendix2 = std::to_string(channel);
        }
    else
        {
            appendix2 = "";
        }
    aux = configuration->property("TelemetryDecoder_L5" + std::to_string(channel) + ".implementation", std::string("W"));
    std::string appendix3;
    if (aux != "W")
        {
            appendix3 = std::to_string(channel);
        }
    else
        {
            appendix3 = "";
        }
    // Automatically detect input data type
    std::shared_ptr<InMemoryConfiguration> config;
    config = std::make_shared<InMemoryConfiguration>();
    std::string default_item_type = "gr_complex";
    std::string acq_item_type = configuration->property("Acquisition_L5" + appendix1 + ".item_type", default_item_type);
    std::string trk_item_type = configuration->property("Tracking_L5" + appendix2 + ".item_type", default_item_type);
    if (acq_item_type != trk_item_type)
        {
            LOG(ERROR) << "Acquisition and Tracking blocks must have the same input data type!";
        }
    config->set_property("Channel.item_type", acq_item_type);

    std::unique_ptr<AcquisitionInterface> acq_ = GetAcqBlock(configuration, "Acquisition_L5" + appendix1, acq, 1, 0);
    std::unique_ptr<TrackingInterface> trk_ = GetTrkBlock(configuration, "Tracking_L5" + appendix2, trk, 1, 1);
    std::unique_ptr<TelemetryDecoderInterface> tlm_ = GetTlmBlock(configuration, "TelemetryDecoder_L5" + appendix3, tlm, 1, 1);

    std::unique_ptr<GNSSBlockInterface> channel_(new Channel(configuration.get(), channel,
        std::move(acq_),
        std::move(trk_),
        std::move(tlm_),
        "Channel", "L5", queue));

    return channel_;
}


//********* BeiDou B1I  CHANNEL *****************
std::unique_ptr<GNSSBlockInterface> GNSSBlockFactory::GetChannel_B1(
    std::shared_ptr<ConfigurationInterface> configuration,
    std::string acq, std::string trk, std::string tlm, int channel,
    gr::msg_queue::sptr queue)
{
    std::stringstream stream;
    stream << channel;
    std::string id = stream.str();
    LOG(INFO) << "Instantiating Channel " << id << " with Acquisition Implementation: "
              << acq << ", Tracking Implementation: " << trk << ", Telemetry Decoder implementation: " << tlm;
    std::string aux = configuration->property("Acquisition_B1" + std::to_string(channel) + ".implementation", std::string("W"));
    std::string appendix1;
    if (aux.compare("W") != 0)
        {
            appendix1 = std::to_string(channel);
        }
    else
        {
            appendix1 = "";
        }
    aux = configuration->property("Tracking_B1" + std::to_string(channel) + ".implementation", std::string("W"));
    std::string appendix2;
    if (aux.compare("W") != 0)
        {
            appendix2 = std::to_string(channel);
        }
    else
        {
            appendix2 = "";
        }
    aux = configuration->property("TelemetryDecoder_B1" + std::to_string(channel) + ".implementation", std::string("W"));
    std::string appendix3;
    if (aux.compare("W") != 0)
        {
            appendix3 = std::to_string(channel);
        }
    else
        {
            appendix3 = "";
        }
    // Automatically detect input data type
    std::shared_ptr<InMemoryConfiguration> config;
    config = std::make_shared<InMemoryConfiguration>();
    std::string default_item_type = "gr_complex";
    std::string acq_item_type = configuration->property("Acquisition_B1" + appendix1 + ".item_type", default_item_type);
    std::string trk_item_type = configuration->property("Tracking_B1" + appendix2 + ".item_type", default_item_type);
    if (acq_item_type.compare(trk_item_type))
        {
            LOG(ERROR) << "Acquisition and Tracking blocks must have the same input data type!";
        }
    config->set_property("Channel.item_type", acq_item_type);
    std::unique_ptr<GNSSBlockInterface> pass_through_ = GetBlock(configuration, "Channel", "Pass_Through", 1, 1, queue);
    std::unique_ptr<AcquisitionInterface> acq_ = GetAcqBlock(configuration, "Acquisition_B1" + appendix1, acq, 1, 0);
    std::unique_ptr<TrackingInterface> trk_ = GetTrkBlock(configuration, "Tracking_B1" + appendix2, trk, 1, 1);
    std::unique_ptr<TelemetryDecoderInterface> tlm_ = GetTlmBlock(configuration, "TelemetryDecoder_B1" + appendix3, tlm, 1, 1);

    std::unique_ptr<GNSSBlockInterface> channel_(new Channel(configuration.get(), channel, std::move(pass_through_),
        std::move(acq_),
        std::move(trk_),
        std::move(tlm_),
        "Channel", "B1", queue));

    return channel_;
}

std::unique_ptr<std::vector<std::unique_ptr<GNSSBlockInterface>>> GNSSBlockFactory::GetChannels(
    std::shared_ptr<ConfigurationInterface> configuration, gr::msg_queue::sptr queue)
{
    std::string default_implementation = "Pass_Through";
    std::string tracking_implementation;
    std::string telemetry_decoder_implementation;
    std::string acquisition_implementation;

    unsigned int channel_absolute_id = 0;

    unsigned int Channels_1C_count = configuration->property("Channels_1C.count", 0);
    unsigned int Channels_1B_count = configuration->property("Channels_1B.count", 0);
    unsigned int Channels_1G_count = configuration->property("Channels_1G.count", 0);
    unsigned int Channels_2G_count = configuration->property("Channels_2G.count", 0);
    unsigned int Channels_2S_count = configuration->property("Channels_2S.count", 0);
    unsigned int Channels_5X_count = configuration->property("Channels_5X.count", 0);
    unsigned int Channels_L5_count = configuration->property("Channels_L5.count", 0);
    unsigned int Channels_B1_count = configuration->property("Channels_B1.count", 0);

    unsigned int total_channels = Channels_1C_count +
                                  Channels_1B_count +
                                  Channels_1G_count +
                                  Channels_2S_count +
                                  Channels_2G_count +
                                  Channels_5X_count +
                                  Channels_L5_count +
                                  Channels_B1_count;

    std::unique_ptr<std::vector<std::unique_ptr<GNSSBlockInterface>>> channels(new std::vector<std::unique_ptr<GNSSBlockInterface>>(total_channels));
    try
        {
            //**************** GPS L1 C/A  CHANNELS **********************
            LOG(INFO) << "Getting " << Channels_1C_count << " GPS L1 C/A channels";
            acquisition_implementation = configuration->property("Acquisition_1C.implementation", default_implementation);
            tracking_implementation = configuration->property("Tracking_1C.implementation", default_implementation);
            telemetry_decoder_implementation = configuration->property("TelemetryDecoder_1C.implementation", default_implementation);

            for (unsigned int i = 0; i < Channels_1C_count; i++)
                {
                    //(i.e. Acquisition_1C0.implementation=xxxx)
                    std::string acquisition_implementation_specific = configuration->property(
                        "Acquisition_1C" + std::to_string(channel_absolute_id) + ".implementation",
                        acquisition_implementation);
                    //(i.e. Tracking_1C0.implementation=xxxx)
                    std::string tracking_implementation_specific = configuration->property(
                        "Tracking_1C" + std::to_string(channel_absolute_id) + ".implementation",
                        tracking_implementation);
                    std::string telemetry_decoder_implementation_specific = configuration->property(
                        "TelemetryDecoder_1C" + std::to_string(channel_absolute_id) + ".implementation",
                        telemetry_decoder_implementation);

                    // Push back the channel to the vector of channels
                    channels->at(channel_absolute_id) = GetChannel_1C(configuration,
                        acquisition_implementation_specific,
                        tracking_implementation_specific,
                        telemetry_decoder_implementation_specific,
                        channel_absolute_id,
                        queue);
                    channel_absolute_id++;
                }

            //**************** GPS L2C (M)  CHANNELS **********************
            LOG(INFO) << "Getting " << Channels_2S_count << " GPS L2C (M) channels";
            tracking_implementation = configuration->property("Tracking_2S.implementation", default_implementation);
            telemetry_decoder_implementation = configuration->property("TelemetryDecoder_2S.implementation", default_implementation);
            acquisition_implementation = configuration->property("Acquisition_2S.implementation", default_implementation);
            for (unsigned int i = 0; i < Channels_2S_count; i++)
                {
                    //(i.e. Acquisition_1C0.implementation=xxxx)
                    std::string acquisition_implementation_specific = configuration->property(
                        "Acquisition_2S" + std::to_string(channel_absolute_id) + ".implementation",
                        acquisition_implementation);
                    //(i.e. Tracking_1C0.implementation=xxxx)
                    std::string tracking_implementation_specific = configuration->property(
                        "Tracking_2S" + std::to_string(channel_absolute_id) + ".implementation",
                        tracking_implementation);
                    std::string telemetry_decoder_implementation_specific = configuration->property(
                        "TelemetryDecoder_2S" + std::to_string(channel_absolute_id) + ".implementation",
                        telemetry_decoder_implementation);

                    // Push back the channel to the vector of channels
                    channels->at(channel_absolute_id) = GetChannel_2S(configuration,
                        acquisition_implementation_specific,
                        tracking_implementation_specific,
                        telemetry_decoder_implementation_specific,
                        channel_absolute_id,
                        queue);
                    channel_absolute_id++;
                }

            //**************** GPS L5  CHANNELS **********************
            LOG(INFO) << "Getting " << Channels_L5_count << " GPS L5 channels";
            tracking_implementation = configuration->property("Tracking_L5.implementation", default_implementation);
            telemetry_decoder_implementation = configuration->property("TelemetryDecoder_L5.implementation", default_implementation);
            acquisition_implementation = configuration->property("Acquisition_L5.implementation", default_implementation);
            for (unsigned int i = 0; i < Channels_L5_count; i++)
                {
                    //(i.e. Acquisition_1C0.implementation=xxxx)
                    std::string acquisition_implementation_specific = configuration->property(
                        "Acquisition_L5" + std::to_string(channel_absolute_id) + ".implementation",
                        acquisition_implementation);
                    //(i.e. Tracking_1C0.implementation=xxxx)
                    std::string tracking_implementation_specific = configuration->property(
                        "Tracking_L5" + std::to_string(channel_absolute_id) + ".implementation",
                        tracking_implementation);
                    std::string telemetry_decoder_implementation_specific = configuration->property(
                        "TelemetryDecoder_L5" + std::to_string(channel_absolute_id) + ".implementation",
                        telemetry_decoder_implementation);

                    // Push back the channel to the vector of channels
                    channels->at(channel_absolute_id) = GetChannel_L5(configuration,
                        acquisition_implementation_specific,
                        tracking_implementation_specific,
                        telemetry_decoder_implementation_specific,
                        channel_absolute_id,
                        queue);
                    channel_absolute_id++;
                }

            //**************** GALILEO E1 B (I/NAV OS) CHANNELS **********************
            LOG(INFO) << "Getting " << Channels_1B_count << " GALILEO E1 B (I/NAV OS) channels";
            tracking_implementation = configuration->property("Tracking_1B.implementation", default_implementation);
            telemetry_decoder_implementation = configuration->property("TelemetryDecoder_1B.implementation", default_implementation);
            acquisition_implementation = configuration->property("Acquisition_1B.implementation", default_implementation);
            for (unsigned int i = 0; i < Channels_1B_count; i++)
                {
                    //(i.e. Acquisition_1C0.implementation=xxxx)
                    std::string acquisition_implementation_specific = configuration->property(
                        "Acquisition_1B" + std::to_string(channel_absolute_id) + ".implementation",
                        acquisition_implementation);
                    //(i.e. Tracking_1C0.implementation=xxxx)
                    std::string tracking_implementation_specific = configuration->property(
                        "Tracking_1B" + std::to_string(channel_absolute_id) + ".implementation",
                        tracking_implementation);
                    std::string telemetry_decoder_implementation_specific = configuration->property(
                        "TelemetryDecoder_1B" + std::to_string(channel_absolute_id) + ".implementation",
                        telemetry_decoder_implementation);

                    // Push back the channel to the vector of channels
                    channels->at(channel_absolute_id) = GetChannel_1B(configuration,
                        acquisition_implementation_specific,
                        tracking_implementation_specific,
                        telemetry_decoder_implementation_specific,
                        channel_absolute_id,
                        queue);
                    channel_absolute_id++;
                }

            //**************** GALILEO E5a I (F/NAV OS)  CHANNELS **********************
            LOG(INFO) << "Getting " << Channels_5X_count << " GALILEO E5a I (F/NAV OS) channels";
            tracking_implementation = configuration->property("Tracking_5X.implementation", default_implementation);
            telemetry_decoder_implementation = configuration->property("TelemetryDecoder_5X.implementation", default_implementation);
            acquisition_implementation = configuration->property("Acquisition_5X.implementation", default_implementation);
            for (unsigned int i = 0; i < Channels_5X_count; i++)
                {
                    //(i.e. Acquisition_1C0.implementation=xxxx)
                    std::string acquisition_implementation_specific = configuration->property(
                        "Acquisition_5X" + std::to_string(channel_absolute_id) + ".implementation",
                        acquisition_implementation);
                    //(i.e. Tracking_1C0.implementation=xxxx)
                    std::string tracking_implementation_specific = configuration->property(
                        "Tracking_5X" + std::to_string(channel_absolute_id) + ".implementation",
                        tracking_implementation);
                    std::string telemetry_decoder_implementation_specific = configuration->property(
                        "TelemetryDecoder_5X" + std::to_string(channel_absolute_id) + ".implementation",
                        telemetry_decoder_implementation);

                    // Push back the channel to the vector of channels
                    channels->at(channel_absolute_id) = GetChannel_5X(configuration,
                        acquisition_implementation_specific,
                        tracking_implementation_specific,
                        telemetry_decoder_implementation_specific,
                        channel_absolute_id,
                        queue);
                    channel_absolute_id++;
                }

            //**************** GLONASS L1 C/A  CHANNELS **********************
            LOG(INFO) << "Getting " << Channels_1G_count << " GLONASS L1 C/A channels";
            acquisition_implementation = configuration->property("Acquisition_1G.implementation", default_implementation);
            tracking_implementation = configuration->property("Tracking_1G.implementation", default_implementation);
            telemetry_decoder_implementation = configuration->property("TelemetryDecoder_1G.implementation", default_implementation);

            for (unsigned int i = 0; i < Channels_1G_count; i++)
                {
                    //(i.e. Acquisition_1G0.implementation=xxxx)
                    std::string acquisition_implementation_specific = configuration->property(
                        "Acquisition_1G" + std::to_string(channel_absolute_id) + ".implementation",
                        acquisition_implementation);
                    //(i.e. Tracking_1G0.implementation=xxxx)
                    std::string tracking_implementation_specific = configuration->property(
                        "Tracking_1G" + std::to_string(channel_absolute_id) + ".implementation",
                        tracking_implementation);
                    std::string telemetry_decoder_implementation_specific = configuration->property(
                        "TelemetryDecoder_1G" + std::to_string(channel_absolute_id) + ".implementation",
                        telemetry_decoder_implementation);

                    // Push back the channel to the vector of channels
                    channels->at(channel_absolute_id) = GetChannel_1G(configuration,
                        acquisition_implementation_specific,
                        tracking_implementation_specific,
                        telemetry_decoder_implementation_specific,
                        channel_absolute_id,
                        queue);
                    channel_absolute_id++;
                }

            //**************** GLONASS L2 C/A  CHANNELS **********************
            LOG(INFO) << "Getting " << Channels_2G_count << " GLONASS L2 C/A channels";
            acquisition_implementation = configuration->property("Acquisition_2G.implementation", default_implementation);
            tracking_implementation = configuration->property("Tracking_2G.implementation", default_implementation);
            telemetry_decoder_implementation = configuration->property("TelemetryDecoder_2G.implementation", default_implementation);

            for (unsigned int i = 0; i < Channels_2G_count; i++)
                {
                    //(i.e. Acquisition_2G0.implementation=xxxx)
                    std::string acquisition_implementation_specific = configuration->property(
                        "Acquisition_2G" + std::to_string(channel_absolute_id) + ".implementation",
                        acquisition_implementation);
                    //(i.e. Tracking_2G0.implementation=xxxx)
                    std::string tracking_implementation_specific = configuration->property(
                        "Tracking_2G" + std::to_string(channel_absolute_id) + ".implementation",
                        tracking_implementation);
                    std::string telemetry_decoder_implementation_specific = configuration->property(
                        "TelemetryDecoder_2G" + std::to_string(channel_absolute_id) + ".implementation",
                        telemetry_decoder_implementation);

                    // Push back the channel to the vector of channels
                    channels->at(channel_absolute_id) = GetChannel_2G(configuration,
                        acquisition_implementation_specific,
                        tracking_implementation_specific,
                        telemetry_decoder_implementation_specific,
                        channel_absolute_id,
                        queue);
                    channel_absolute_id++;
                }
            //**************** BEIDOU B1I  CHANNELS **********************
            LOG(INFO) << "Getting " << Channels_B1_count << " BEIDOU B1I channels";
            acquisition_implementation = configuration->property("Acquisition_B1.implementation", default_implementation);
            tracking_implementation = configuration->property("Tracking_B1.implementation", default_implementation);
            telemetry_decoder_implementation = configuration->property("TelemetryDecoder_B1.implementation", default_implementation);

            for (unsigned int i = 0; i < Channels_B1_count; i++)
                {
                    //(i.e. Acquisition_2G0.implementation=xxxx)
                    std::string acquisition_implementation_specific = configuration->property(
                        "Acquisition_B1" + std::to_string(channel_absolute_id) + ".implementation",
                        acquisition_implementation);
                    //(i.e. Tracking_2G0.implementation=xxxx)
                    std::string tracking_implementation_specific = configuration->property(
                        "Tracking_B1" + std::to_string(channel_absolute_id) + ".implementation",
                        tracking_implementation);
                    std::string telemetry_decoder_implementation_specific = configuration->property(
                        "TelemetryDecoder_B1" + std::to_string(channel_absolute_id) + ".implementation",
                        telemetry_decoder_implementation);

                    // Push back the channel to the vector of channels
                    channels->at(channel_absolute_id) = GetChannel_B1(configuration,
                        acquisition_implementation_specific,
                        tracking_implementation_specific,
                        telemetry_decoder_implementation_specific,
                        channel_absolute_id,
                        queue);
                    channel_absolute_id++;
                }

        }
    catch (const std::exception &e)
        {
            LOG(WARNING) << e.what();
        }

    return channels;
}


/*
 * Returns the block with the required configuration and implementation
 *
 * PLEASE ADD YOUR NEW BLOCK HERE!!
 *
 * IMPORTANT NOTE: Acquisition, Tracking and telemetry blocks are only included here for testing purposes.
 * To be included in a channel they must be also be included in GetAcqBlock(), GetTrkBlock() and GetTlmBlock()
 * (see below)
 */
std::unique_ptr<GNSSBlockInterface> GNSSBlockFactory::GetBlock(
    std::shared_ptr<ConfigurationInterface> configuration,
    std::string role,
    std::string implementation, unsigned int in_streams,
    unsigned int out_streams, gr::msg_queue::sptr queue)
{
    std::unique_ptr<GNSSBlockInterface> block;

    //PASS THROUGH ----------------------------------------------------------------
    if (implementation == "Pass_Through")
        {
            std::unique_ptr<GNSSBlockInterface> block_(new Pass_Through(configuration.get(), role, in_streams, out_streams));

            block = std::move(block_);
        }

    // SIGNAL SOURCES -------------------------------------------------------------
    else if (implementation == "File_Signal_Source")
        {
            try
                {
                    std::unique_ptr<GNSSBlockInterface> block_(new FileSignalSource(configuration.get(), role, in_streams,
                        out_streams, queue));
                    block = std::move(block_);
                }

            catch (const std::exception &e)
                {
                    std::cout << "GNSS-SDR program ended." << std::endl;
                    exit(1);
                }
        }
#if RAW_UDP
    else if (implementation == "Custom_UDP_Signal_Source")
        {
            try
                {
                    std::unique_ptr<GNSSBlockInterface> block_(new CustomUDPSignalSource(configuration.get(), role, in_streams,
                        out_streams, queue));
                    block = std::move(block_);
                }

            catch (const std::exception &e)
                {
                    std::cout << "GNSS-SDR program ended." << std::endl;
                    exit(1);
                }
        }
#endif
    else if (implementation == "Nsr_File_Signal_Source")
        {
            try
                {
                    std::unique_ptr<GNSSBlockInterface> block_(new NsrFileSignalSource(configuration.get(), role, in_streams,
                        out_streams, queue));
                    block = std::move(block_);
                }
            catch (const std::exception &e)
                {
                    std::cout << "GNSS-SDR program ended." << std::endl;
                    exit(1);
                }
        }
#if MODERN_GNURADIO
    else if (implementation == "Two_Bit_Cpx_File_Signal_Source")
        {
            try
                {
                    std::unique_ptr<GNSSBlockInterface> block_(new TwoBitCpxFileSignalSource(configuration.get(), role, in_streams,
                        out_streams, queue));
                    block = std::move(block_);
                }
            catch (const std::exception &e)
                {
                    std::cout << "GNSS-SDR program ended." << std::endl;
                    exit(1);
                }
        }
    else if (implementation == "Two_Bit_Packed_File_Signal_Source")
        {
            try
                {
                    std::unique_ptr<GNSSBlockInterface> block_(new TwoBitPackedFileSignalSource(configuration.get(), role, in_streams,
                        out_streams, queue));
                    block = std::move(block_);
                }
            catch (const std::exception &e)
                {
                    std::cout << "GNSS-SDR program ended." << std::endl;
                    exit(1);
                }
        }
#endif
    else if (implementation == "Spir_File_Signal_Source")
        {
            try
                {
                    std::unique_ptr<GNSSBlockInterface> block_(new SpirFileSignalSource(configuration.get(), role, in_streams,
                        out_streams, queue));
                    block = std::move(block_);
                }
            catch (const std::exception &e)
                {
                    std::cout << "GNSS-SDR program ended." << std::endl;
                    exit(1);
                }
        }
    else if (implementation == "Spir_GSS6450_File_Signal_Source")
        {
            try
                {
                    std::unique_ptr<GNSSBlockInterface> block_(new SpirGSS6450FileSignalSource(configuration.get(), role, in_streams,
                        out_streams, queue));
                    block = std::move(block_);
                }
            catch (const std::exception &e)
                {
                    std::cout << "GNSS-SDR program ended." << std::endl;
                    exit(1);
                }
        }
    else if (implementation == "RtlTcp_Signal_Source")
        {
            try
                {
                    std::unique_ptr<GNSSBlockInterface> block_(new RtlTcpSignalSource(configuration.get(), role, in_streams,
                        out_streams, queue));
                    block = std::move(block_);
                }
            catch (const std::exception &e)
                {
                    std::cout << "GNSS-SDR program ended." << std::endl;
                    exit(1);
                }
        }
    else if (implementation == "Labsat_Signal_Source")
        {
            try
                {
                    std::unique_ptr<GNSSBlockInterface> block_(new LabsatSignalSource(configuration.get(), role, in_streams,
                        out_streams, queue));
                    block = std::move(block_);
                }

            catch (const std::exception &e)
                {
                    std::cout << "GNSS-SDR program ended." << std::endl;
                    exit(1);
                }
        }
#if UHD_DRIVER
    else if (implementation == "UHD_Signal_Source")
        {
            std::unique_ptr<GNSSBlockInterface> block_(new UhdSignalSource(configuration.get(), role, in_streams,
                out_streams, queue));
            block = std::move(block_);
        }
#endif
#if GN3S_DRIVER
    else if (implementation == "GN3S_Signal_Source")
        {
            std::unique_ptr<GNSSBlockInterface> block_(new Gn3sSignalSource(configuration.get(), role, in_streams,
                out_streams, queue));
            block = std::move(block_);
        }
#endif

#if RAW_ARRAY_DRIVER
    else if (implementation == "Raw_Array_Signal_Source")
        {
            std::unique_ptr<GNSSBlockInterface> block_(new RawArraySignalSource(configuration.get(), role, in_streams,
                out_streams, queue));
            block = std::move(block_);
        }
#endif

#if OSMOSDR_DRIVER
    else if (implementation == "Osmosdr_Signal_Source")
        {
            std::unique_ptr<GNSSBlockInterface> block_(new OsmosdrSignalSource(configuration.get(), role, in_streams,
                out_streams, queue));
            block = std::move(block_);
        }
#endif

#if PLUTOSDR_DRIVER
    else if (implementation == "Plutosdr_Signal_Source")
        {
            std::unique_ptr<GNSSBlockInterface> block_(new PlutosdrSignalSource(configuration.get(), role, in_streams,
                out_streams, queue));
            block = std::move(block_);
        }
#endif

#if FMCOMMS2_DRIVER
    else if (implementation == "Fmcomms2_Signal_Source")
        {
            std::unique_ptr<GNSSBlockInterface> block_(new Fmcomms2SignalSource(configuration.get(), role, in_streams,
                out_streams, queue));
            block = std::move(block_);
        }
#endif

#if AD9361_DRIVER
    else if (implementation == "Ad9361_Fpga_Signal_Source")
        {
            std::unique_ptr<GNSSBlockInterface> block_(new Ad9361FpgaSignalSource(configuration.get(), role, in_streams,
                out_streams, queue));
            block = std::move(block_);
        }
#endif

#if FLEXIBAND_DRIVER
    else if (implementation == "Flexiband_Signal_Source")
        {
            std::unique_ptr<GNSSBlockInterface> block_(new FlexibandSignalSource(configuration.get(), role, in_streams,
                out_streams, queue));
            block = std::move(block_);
        }
#endif

    // DATA TYPE ADAPTER -----------------------------------------------------------
    else if (implementation == "Byte_To_Short")
        {
            std::unique_ptr<GNSSBlockInterface> block_(new ByteToShort(configuration.get(), role, in_streams,
                out_streams));
            block = std::move(block_);
        }
    else if (implementation == "Ibyte_To_Cbyte")
        {
            std::unique_ptr<GNSSBlockInterface> block_(new IbyteToCbyte(configuration.get(), role, in_streams,
                out_streams));
            block = std::move(block_);
        }
    else if (implementation == "Ibyte_To_Cshort")
        {
            std::unique_ptr<GNSSBlockInterface> block_(new IbyteToCshort(configuration.get(), role, in_streams,
                out_streams));
            block = std::move(block_);
        }
    else if (implementation == "Ibyte_To_Complex")
        {
            std::unique_ptr<GNSSBlockInterface> block_(new IbyteToComplex(configuration.get(), role, in_streams,
                out_streams));
            block = std::move(block_);
        }
    else if (implementation == "Ishort_To_Cshort")
        {
            std::unique_ptr<GNSSBlockInterface> block_(new IshortToCshort(configuration.get(), role, in_streams,
                out_streams));
            block = std::move(block_);
        }
    else if (implementation == "Ishort_To_Complex")
        {
            std::unique_ptr<GNSSBlockInterface> block_(new IshortToComplex(configuration.get(), role, in_streams,
                out_streams));
            block = std::move(block_);
        }

    // INPUT FILTER ----------------------------------------------------------------
    else if (implementation == "Fir_Filter")
        {
            std::unique_ptr<GNSSBlockInterface> block_(new FirFilter(configuration.get(), role, in_streams,
                out_streams));
            block = std::move(block_);
        }
    else if (implementation == "Freq_Xlating_Fir_Filter")
        {
            std::unique_ptr<GNSSBlockInterface> block_(new FreqXlatingFirFilter(configuration.get(), role, in_streams,
                out_streams));
            block = std::move(block_);
        }
    else if (implementation == "Beamformer_Filter")
        {
            std::unique_ptr<GNSSBlockInterface> block_(new BeamformerFilter(configuration.get(), role, in_streams,
                out_streams));
            block = std::move(block_);
        }
    else if (implementation == "Pulse_Blanking_Filter")
        {
            std::unique_ptr<GNSSBlockInterface> block_(new PulseBlankingFilter(configuration.get(), role, in_streams,
                out_streams));
            block = std::move(block_);
        }
    else if (implementation == "Notch_Filter")
        {
            std::unique_ptr<GNSSBlockInterface> block_(new NotchFilter(configuration.get(), role, in_streams,
                out_streams));
            block = std::move(block_);
        }
    else if (implementation == "Notch_Filter_Lite")
        {
            std::unique_ptr<GNSSBlockInterface> block_(new NotchFilterLite(configuration.get(), role, in_streams,
                out_streams));
            block = std::move(block_);
        }

    // RESAMPLER -------------------------------------------------------------------
    else if (implementation == "Direct_Resampler")
        {
            std::unique_ptr<GNSSBlockInterface> block_(new DirectResamplerConditioner(configuration.get(), role,
                in_streams, out_streams));
            block = std::move(block_);
        }

    else if ((implementation == "Fractional_Resampler") || (implementation == "Mmse_Resampler"))
        {
            std::unique_ptr<GNSSBlockInterface> block_(new MmseResamplerConditioner(configuration.get(), role,
                in_streams, out_streams));
            block = std::move(block_);
        }

    // ACQUISITION BLOCKS ---------------------------------------------------------
    else if (implementation == "GPS_L1_CA_PCPS_Acquisition")
        {
            std::unique_ptr<GNSSBlockInterface> block_(new GpsL1CaPcpsAcquisition(configuration.get(), role, in_streams,
                out_streams));
            block = std::move(block_);
        }

#if ENABLE_FPGA
    else if (implementation == "GPS_L1_CA_PCPS_Acquisition_Fpga")
        {
            std::unique_ptr<GNSSBlockInterface> block_(new GpsL1CaPcpsAcquisitionFpga(configuration.get(), role, in_streams,
                out_streams));
            block = std::move(block_);
        }
#endif
    else if (implementation == "GPS_L1_CA_PCPS_Assisted_Acquisition")
        {
            std::unique_ptr<GNSSBlockInterface> block_(new GpsL1CaPcpsAssistedAcquisition(configuration.get(), role, in_streams,
                out_streams));
            block = std::move(block_);
        }
    else if (implementation == "GPS_L1_CA_PCPS_Tong_Acquisition")
        {
            std::unique_ptr<GNSSBlockInterface> block_(new GpsL1CaPcpsTongAcquisition(configuration.get(), role, in_streams,
                out_streams));
            block = std::move(block_);
        }

#if OPENCL_BLOCKS
    else if (implementation == "GPS_L1_CA_PCPS_OpenCl_Acquisition")
        {
            std::unique_ptr<GNSSBlockInterface> block_(new GpsL1CaPcpsOpenClAcquisition(configuration.get(), role, in_streams,
                out_streams));
            block = std::move(block_);
        }
#endif

    else if (implementation == "GPS_L1_CA_PCPS_Acquisition_Fine_Doppler")
        {
            std::unique_ptr<GNSSBlockInterface> block_(new GpsL1CaPcpsAcquisitionFineDoppler(configuration.get(), role, in_streams,
                out_streams));
            block = std::move(block_);
        }
    else if (implementation == "GPS_L1_CA_PCPS_QuickSync_Acquisition")
        {
            std::unique_ptr<GNSSBlockInterface> block_(new GpsL1CaPcpsQuickSyncAcquisition(configuration.get(), role, in_streams,
                out_streams));
            block = std::move(block_);
        }
    else if (implementation == "GPS_L2_M_PCPS_Acquisition")
        {
            std::unique_ptr<AcquisitionInterface> block_(new GpsL2MPcpsAcquisition(configuration.get(), role, in_streams,
                out_streams));
            block = std::move(block_);
        }
#if ENABLE_FPGA
    else if (implementation == "GPS_L2_M_PCPS_Acquisition_Fpga")
        {
            std::unique_ptr<GNSSBlockInterface> block_(new GpsL2MPcpsAcquisitionFpga(configuration.get(), role, in_streams,
                out_streams));
            block = std::move(block_);
        }
#endif
    else if (implementation == "GPS_L5i_PCPS_Acquisition")
        {
            std::unique_ptr<AcquisitionInterface> block_(new GpsL5iPcpsAcquisition(configuration.get(), role, in_streams,
                out_streams));
            block = std::move(block_);
        }
#if ENABLE_FPGA
    else if (implementation == "GPS_L5i_PCPS_Acquisition_Fpga")
        {
            std::unique_ptr<AcquisitionInterface> block_(new GpsL5iPcpsAcquisitionFpga(configuration.get(), role, in_streams,
                out_streams));
            block = std::move(block_);
        }
#endif
    else if (implementation == "Galileo_E1_PCPS_Ambiguous_Acquisition")
        {
            std::unique_ptr<GNSSBlockInterface> block_(new GalileoE1PcpsAmbiguousAcquisition(configuration.get(), role, in_streams,
                out_streams));
            block = std::move(block_);
        }
#if ENABLE_FPGA
    else if (implementation == "Galileo_E1_PCPS_Ambiguous_Acquisition_Fpga")
        {
            std::unique_ptr<GNSSBlockInterface> block_(new GalileoE1PcpsAmbiguousAcquisitionFpga(configuration.get(), role, in_streams,
                out_streams));
            block = std::move(block_);
        }
#endif
    else if (implementation == "Galileo_E1_PCPS_8ms_Ambiguous_Acquisition")
        {
            std::unique_ptr<GNSSBlockInterface> block_(new GalileoE1Pcps8msAmbiguousAcquisition(configuration.get(), role, in_streams,
                out_streams));
            block = std::move(block_);
        }
    else if (implementation == "Galileo_E1_PCPS_Tong_Ambiguous_Acquisition")
        {
            std::unique_ptr<GNSSBlockInterface> block_(new GalileoE1PcpsTongAmbiguousAcquisition(configuration.get(), role, in_streams,
                out_streams));
            block = std::move(block_);
        }
    else if (implementation == "Galileo_E1_PCPS_CCCWSR_Ambiguous_Acquisition")
        {
            std::unique_ptr<GNSSBlockInterface> block_(new GalileoE1PcpsCccwsrAmbiguousAcquisition(configuration.get(), role, in_streams,
                out_streams));
            block = std::move(block_);
        }
    else if (implementation == "Galileo_E5a_Noncoherent_IQ_Acquisition_CAF")
        {
            std::unique_ptr<GNSSBlockInterface> block_(new GalileoE5aNoncoherentIQAcquisitionCaf(configuration.get(), role, in_streams,
                out_streams));
            block = std::move(block_);
        }
    else if (implementation == "Galileo_E5a_Pcps_Acquisition")
        {
            std::unique_ptr<GNSSBlockInterface> block_(new GalileoE5aPcpsAcquisition(configuration.get(), role, in_streams,
                out_streams));
            block = std::move(block_);
        }
#if ENABLE_FPGA
    else if (implementation == "Galileo_E5a_Pcps_Acquisition_Fpga")
        {
            std::unique_ptr<GNSSBlockInterface> block_(new GalileoE5aPcpsAcquisitionFpga(configuration.get(), role, in_streams,
                out_streams));
            block = std::move(block_);
        }
#endif
    else if (implementation == "Galileo_E1_PCPS_QuickSync_Ambiguous_Acquisition")
        {
            std::unique_ptr<GNSSBlockInterface> block_(new GalileoE1PcpsQuickSyncAmbiguousAcquisition(configuration.get(), role, in_streams,
                out_streams));
            block = std::move(block_);
        }
    else if (implementation == "GLONASS_L1_CA_PCPS_Acquisition")
        {
            std::unique_ptr<AcquisitionInterface> block_(new GlonassL1CaPcpsAcquisition(configuration.get(), role, in_streams,
                out_streams));
            block = std::move(block_);
        }
    else if (implementation == "GLONASS_L2_CA_PCPS_Acquisition")
        {
            std::unique_ptr<AcquisitionInterface> block_(new GlonassL2CaPcpsAcquisition(configuration.get(), role, in_streams,
                out_streams));
            block = std::move(block_);
        }
    else if (implementation.compare("BEIDOU_B1I_PCPS_Acquisition") == 0)
        {
            std::unique_ptr<AcquisitionInterface> block_(new BeidouB1iPcpsAcquisition(configuration.get(), role, in_streams,
                out_streams));
            block = std::move(block_);
        }

    // TRACKING BLOCKS -------------------------------------------------------------
    else if (implementation == "GPS_L1_CA_DLL_PLL_Tracking")
        {
            std::unique_ptr<GNSSBlockInterface> block_(new GpsL1CaDllPllTracking(configuration.get(), role, in_streams,
                out_streams));
            block = std::move(block_);
        }
    else if (implementation == "GPS_L1_CA_KF_Tracking")
        {
            std::unique_ptr<GNSSBlockInterface> block_(new GpsL1CaKfTracking(configuration.get(), role, in_streams,
                out_streams));
            block = std::move(block_);
        }
    else if (implementation == "GPS_L1_CA_DLL_PLL_C_Aid_Tracking")
        {
            std::unique_ptr<TrackingInterface> block_(new GpsL1CaDllPllCAidTracking(configuration.get(), role, in_streams,
                out_streams));
            block = std::move(block_);
        }
#if ENABLE_FPGA
    else if (implementation == "GPS_L1_CA_DLL_PLL_Tracking_Fpga")
        {
            std::unique_ptr<TrackingInterface> block_(new GpsL1CaDllPllTrackingFpga(configuration.get(), role, in_streams,
                out_streams));
            block = std::move(block_);
        }
#endif
    else if (implementation == "GPS_L1_CA_TCP_CONNECTOR_Tracking")
        {
            std::unique_ptr<GNSSBlockInterface> block_(new GpsL1CaTcpConnectorTracking(configuration.get(), role, in_streams,
                out_streams));
            block = std::move(block_);
        }
    else if (implementation == "GPS_L2_M_DLL_PLL_Tracking")
        {
            std::unique_ptr<GNSSBlockInterface> block_(new GpsL2MDllPllTracking(configuration.get(), role, in_streams,
                out_streams));
            block = std::move(block_);
        }
#if ENABLE_FPGA
    else if (implementation == "GPS_L2_M_DLL_PLL_Tracking_Fpga")
        {
            std::unique_ptr<GNSSBlockInterface> block_(new GpsL2MDllPllTrackingFpga(configuration.get(), role, in_streams,
                out_streams));
            block = std::move(block_);
        }
#endif
    else if ((implementation == "GPS_L5i_DLL_PLL_Tracking") or (implementation == "GPS_L5_DLL_PLL_Tracking"))
        {
            std::unique_ptr<GNSSBlockInterface> block_(new GpsL5DllPllTracking(configuration.get(), role, in_streams,
                out_streams));
            block = std::move(block_);
        }
#if ENABLE_FPGA
    else if ((implementation == "GPS_L5i_DLL_PLL_Tracking_Fpga") or (implementation == "GPS_L5_DLL_PLL_Tracking_Fpga"))
        {
            std::unique_ptr<GNSSBlockInterface> block_(new GpsL5DllPllTrackingFpga(configuration.get(), role, in_streams,
                out_streams));
            block = std::move(block_);
        }
#endif
#if CUDA_GPU_ACCEL
    else if (implementation == "GPS_L1_CA_DLL_PLL_Tracking_GPU")
        {
            std::unique_ptr<GNSSBlockInterface> block_(new GpsL1CaDllPllTrackingGPU(configuration.get(), role, in_streams,
                out_streams));
            block = std::move(block_);
        }
#endif
    else if (implementation == "Galileo_E1_DLL_PLL_VEML_Tracking")
        {
            std::unique_ptr<GNSSBlockInterface> block_(new GalileoE1DllPllVemlTracking(configuration.get(), role, in_streams,
                out_streams));
            block = std::move(block_);
        }
#if ENABLE_FPGA
    else if (implementation == "Galileo_E1_DLL_PLL_VEML_Tracking_Fpga")
        {
            std::unique_ptr<TrackingInterface> block_(new GalileoE1DllPllVemlTrackingFpga(configuration.get(), role, in_streams,
                out_streams));
            block = std::move(block_);
        }
#endif
    else if (implementation == "Galileo_E1_TCP_CONNECTOR_Tracking")
        {
            std::unique_ptr<GNSSBlockInterface> block_(new GalileoE1TcpConnectorTracking(configuration.get(), role, in_streams,
                out_streams));
            block = std::move(block_);
        }
    else if (implementation == "Galileo_E5a_DLL_PLL_Tracking")
        {
            std::unique_ptr<GNSSBlockInterface> block_(new GalileoE5aDllPllTracking(configuration.get(), role, in_streams,
                out_streams));
            block = std::move(block_);
        }
#if ENABLE_FPGA
    else if (implementation == "Galileo_E5a_DLL_PLL_Tracking_Fpga")
        {
            std::unique_ptr<GNSSBlockInterface> block_(new GalileoE5aDllPllTrackingFpga(configuration.get(), role, in_streams,
                out_streams));
            block = std::move(block_);
        }
#endif
    else if (implementation == "GLONASS_L1_CA_DLL_PLL_Tracking")
        {
            std::unique_ptr<GNSSBlockInterface> block_(new GlonassL1CaDllPllTracking(configuration.get(), role, in_streams,
                out_streams));
            block = std::move(block_);
        }
    else if (implementation == "GLONASS_L1_CA_DLL_PLL_C_Aid_Tracking")
        {
            std::unique_ptr<GNSSBlockInterface> block_(new GlonassL1CaDllPllCAidTracking(configuration.get(), role, in_streams,
                out_streams));
            block = std::move(block_);
        }
    else if (implementation == "GLONASS_L2_CA_DLL_PLL_Tracking")
        {
            std::unique_ptr<GNSSBlockInterface> block_(new GlonassL2CaDllPllTracking(configuration.get(), role, in_streams,
                out_streams));
            block = std::move(block_);
        }
    else if (implementation == "GLONASS_L2_CA_DLL_PLL_C_Aid_Tracking")
        {
            std::unique_ptr<GNSSBlockInterface> block_(new GlonassL2CaDllPllCAidTracking(configuration.get(), role, in_streams,
                out_streams));
            block = std::move(block_);
        }
    else if (implementation.compare("BEIDOU_B1I_DLL_PLL_Tracking") == 0)
        {
            std::unique_ptr<GNSSBlockInterface> block_(new BeidouB1iDllPllTracking(configuration.get(), role, in_streams,
                out_streams));
            block = std::move(block_);
        }
    // TELEMETRY DECODERS ----------------------------------------------------------
    else if (implementation == "GPS_L1_CA_Telemetry_Decoder")
        {
            std::unique_ptr<GNSSBlockInterface> block_(new GpsL1CaTelemetryDecoder(configuration.get(), role, in_streams,
                out_streams));
            block = std::move(block_);
        }
    else if (implementation == "GPS_L2C_Telemetry_Decoder")
        {
            std::unique_ptr<GNSSBlockInterface> block_(new GpsL2CTelemetryDecoder(configuration.get(), role, in_streams,
                out_streams));
            block = std::move(block_);
        }
    else if (implementation == "GPS_L5_Telemetry_Decoder")
        {
            std::unique_ptr<GNSSBlockInterface> block_(new GpsL5TelemetryDecoder(configuration.get(), role, in_streams,
                out_streams));
            block = std::move(block_);
        }
    else if (implementation == "Galileo_E1B_Telemetry_Decoder")
        {
            std::unique_ptr<GNSSBlockInterface> block_(new GalileoE1BTelemetryDecoder(configuration.get(), role, in_streams,
                out_streams));
            block = std::move(block_);
        }
    else if (implementation == "SBAS_L1_Telemetry_Decoder")
        {
            std::unique_ptr<GNSSBlockInterface> block_(new SbasL1TelemetryDecoder(configuration.get(), role, in_streams,
                out_streams));
            block = std::move(block_);
        }
    else if (implementation == "Galileo_E5a_Telemetry_Decoder")
        {
            std::unique_ptr<GNSSBlockInterface> block_(new GalileoE5aTelemetryDecoder(configuration.get(), role, in_streams,
                out_streams));
            block = std::move(block_);
        }
    else if (implementation == "GLONASS_L1_CA_Telemetry_Decoder")
        {
            std::unique_ptr<GNSSBlockInterface> block_(new GlonassL1CaTelemetryDecoder(configuration.get(), role, in_streams,
                out_streams));
            block = std::move(block_);
        }
    else if (implementation == "GLONASS_L2_CA_Telemetry_Decoder")
        {
            std::unique_ptr<GNSSBlockInterface> block_(new GlonassL2CaTelemetryDecoder(configuration.get(), role, in_streams,
                out_streams));
            block = std::move(block_);
        }
    else if (implementation.compare("BEIDOU_B1I_Telemetry_Decoder") == 0)
        {
            std::unique_ptr<GNSSBlockInterface> block_(new BeidouB1iTelemetryDecoder(configuration.get(), role, in_streams,
                out_streams));
            block = std::move(block_);
        }

    // OBSERVABLES -----------------------------------------------------------------
    else if ((implementation == "Hybrid_Observables") || (implementation == "GPS_L1_CA_Observables") || (implementation == "GPS_L2C_Observables") ||
             (implementation == "Galileo_E5A_Observables"))
        {
            std::unique_ptr<GNSSBlockInterface> block_(new HybridObservables(configuration.get(), role, in_streams,
                out_streams));
            block = std::move(block_);
        }

    // PVT -------------------------------------------------------------------------
    else if ((implementation == "RTKLIB_PVT") || (implementation == "GPS_L1_CA_PVT") || (implementation == "Galileo_E1_PVT") || (implementation == "Hybrid_PVT"))
        {
            std::unique_ptr<GNSSBlockInterface> block_(new RtklibPvt(configuration.get(), role, in_streams,
                out_streams));
            block = std::move(block_);
        }
    else
        {
            // Log fatal. This causes execution to stop.
            LOG(ERROR) << role << "." << implementation << ": Undefined implementation for block";
        }
    return block;
}


/*
 *
 * PLEASE ADD YOUR NEW BLOCK HERE!!
 *
 * Not very elegant, Acq, Trk and Tlm blocks must be added here, too.
 * To be improved!
 */

std::unique_ptr<AcquisitionInterface> GNSSBlockFactory::GetAcqBlock(
    std::shared_ptr<ConfigurationInterface> configuration,
    std::string role,
    std::string implementation, unsigned int in_streams,
    unsigned int out_streams)
{
    std::unique_ptr<AcquisitionInterface> block;
    // ACQUISITION BLOCKS ---------------------------------------------------------
    if (implementation == "GPS_L1_CA_PCPS_Acquisition")
        {
            std::unique_ptr<AcquisitionInterface> block_(new GpsL1CaPcpsAcquisition(configuration.get(), role, in_streams,
                out_streams));
            block = std::move(block_);
        }
#if ENABLE_FPGA
    else if (implementation == "GPS_L1_CA_PCPS_Acquisition_Fpga")
        {
            std::unique_ptr<AcquisitionInterface> block_(new GpsL1CaPcpsAcquisitionFpga(configuration.get(), role, in_streams,
                out_streams));
            block = std::move(block_);
        }
#endif
    else if (implementation == "GPS_L1_CA_PCPS_Assisted_Acquisition")
        {
            std::unique_ptr<AcquisitionInterface> block_(new GpsL1CaPcpsAssistedAcquisition(configuration.get(), role, in_streams,
                out_streams));
            block = std::move(block_);
        }
    else if (implementation == "GPS_L1_CA_PCPS_Tong_Acquisition")
        {
            std::unique_ptr<AcquisitionInterface> block_(new GpsL1CaPcpsTongAcquisition(configuration.get(), role, in_streams,
                out_streams));
            block = std::move(block_);
        }

#if OPENCL_BLOCKS
    else if (implementation == "GPS_L1_CA_PCPS_OpenCl_Acquisition")
        {
            std::unique_ptr<AcquisitionInterface> block_(new GpsL1CaPcpsOpenClAcquisition(configuration.get(), role, in_streams,
                out_streams));
            block = std::move(block_);
        }
#endif

    else if (implementation == "GPS_L1_CA_PCPS_Acquisition_Fine_Doppler")
        {
            std::unique_ptr<AcquisitionInterface> block_(new GpsL1CaPcpsAcquisitionFineDoppler(configuration.get(), role, in_streams,
                out_streams));
            block = std::move(block_);
        }
    else if (implementation == "GPS_L1_CA_PCPS_QuickSync_Acquisition")
        {
            std::unique_ptr<AcquisitionInterface> block_(new GpsL1CaPcpsQuickSyncAcquisition(configuration.get(), role, in_streams,
                out_streams));
            block = std::move(block_);
        }
    else if (implementation == "GPS_L2_M_PCPS_Acquisition")
        {
            std::unique_ptr<AcquisitionInterface> block_(new GpsL2MPcpsAcquisition(configuration.get(), role, in_streams,
                out_streams));
            block = std::move(block_);
        }
#if ENABLE_FPGA
    else if (implementation == "GPS_L2_M_PCPS_Acquisition_Fpga")
        {
            std::unique_ptr<AcquisitionInterface> block_(new GpsL2MPcpsAcquisitionFpga(configuration.get(), role, in_streams,
                out_streams));
            block = std::move(block_);
        }
#endif
    else if (implementation == "GPS_L5i_PCPS_Acquisition")
        {
            std::unique_ptr<AcquisitionInterface> block_(new GpsL5iPcpsAcquisition(configuration.get(), role, in_streams,
                out_streams));
            block = std::move(block_);
        }
#if ENABLE_FPGA
    else if (implementation == "GPS_L5i_PCPS_Acquisition_Fpga")
        {
            std::unique_ptr<AcquisitionInterface> block_(new GpsL5iPcpsAcquisitionFpga(configuration.get(), role, in_streams,
                out_streams));
            block = std::move(block_);
        }
#endif
    else if (implementation == "Galileo_E1_PCPS_Ambiguous_Acquisition")
        {
            std::unique_ptr<AcquisitionInterface> block_(new GalileoE1PcpsAmbiguousAcquisition(configuration.get(), role, in_streams,
                out_streams));
            block = std::move(block_);
        }
#if ENABLE_FPGA
    else if (implementation == "Galileo_E1_PCPS_Ambiguous_Acquisition_Fpga")
        {
            std::unique_ptr<AcquisitionInterface> block_(new GalileoE1PcpsAmbiguousAcquisitionFpga(configuration.get(), role, in_streams,
                out_streams));
            block = std::move(block_);
        }
#endif
    else if (implementation == "Galileo_E1_PCPS_8ms_Ambiguous_Acquisition")
        {
            std::unique_ptr<AcquisitionInterface> block_(new GalileoE1Pcps8msAmbiguousAcquisition(configuration.get(), role, in_streams,
                out_streams));
            block = std::move(block_);
        }
    else if (implementation == "Galileo_E1_PCPS_Tong_Ambiguous_Acquisition")
        {
            std::unique_ptr<AcquisitionInterface> block_(new GalileoE1PcpsTongAmbiguousAcquisition(configuration.get(), role, in_streams,
                out_streams));
            block = std::move(block_);
        }
    else if (implementation == "Galileo_E1_PCPS_CCCWSR_Ambiguous_Acquisition")
        {
            std::unique_ptr<AcquisitionInterface> block_(new GalileoE1PcpsCccwsrAmbiguousAcquisition(configuration.get(), role, in_streams,
                out_streams));
            block = std::move(block_);
        }

    else if (implementation == "Galileo_E1_PCPS_QuickSync_Ambiguous_Acquisition")
        {
            std::unique_ptr<AcquisitionInterface> block_(new GalileoE1PcpsQuickSyncAmbiguousAcquisition(configuration.get(), role, in_streams,
                out_streams));
            block = std::move(block_);
        }
    else if (implementation == "Galileo_E5a_Noncoherent_IQ_Acquisition_CAF")
        {
            std::unique_ptr<AcquisitionInterface> block_(new GalileoE5aNoncoherentIQAcquisitionCaf(configuration.get(), role, in_streams,
                out_streams));
            block = std::move(block_);
        }
    else if (implementation == "Galileo_E5a_Pcps_Acquisition")
        {
            std::unique_ptr<AcquisitionInterface> block_(new GalileoE5aPcpsAcquisition(configuration.get(), role, in_streams,
                out_streams));
            block = std::move(block_);
        }
#if ENABLE_FPGA
    else if (implementation == "Galileo_E5a_Pcps_Acquisition_Fpga")
        {
            std::unique_ptr<AcquisitionInterface> block_(new GalileoE5aPcpsAcquisitionFpga(configuration.get(), role, in_streams,
                out_streams));
            block = std::move(block_);
        }
#endif
    else if (implementation == "GLONASS_L1_CA_PCPS_Acquisition")
        {
            std::unique_ptr<AcquisitionInterface> block_(new GlonassL1CaPcpsAcquisition(configuration.get(), role, in_streams,
                out_streams));
            block = std::move(block_);
        }
    else if (implementation == "GLONASS_L2_CA_PCPS_Acquisition")
        {
            std::unique_ptr<AcquisitionInterface> block_(new GlonassL2CaPcpsAcquisition(configuration.get(), role, in_streams,
                out_streams));
            block = std::move(block_);
        }
    else if (implementation.compare("BEIDOU_B1I_PCPS_Acquisition") == 0)
        {
            std::unique_ptr<AcquisitionInterface> block_(new BeidouB1iPcpsAcquisition(configuration.get(), role, in_streams,
                out_streams));
            block = std::move(block_);
        }

    else
        {
            // Log fatal. This causes execution to stop.
            LOG(ERROR) << role << "." << implementation << ": Undefined implementation for block";
        }
    return block;
}


std::unique_ptr<TrackingInterface> GNSSBlockFactory::GetTrkBlock(
    std::shared_ptr<ConfigurationInterface> configuration,
    std::string role,
    std::string implementation, unsigned int in_streams,
    unsigned int out_streams)
{
    std::unique_ptr<TrackingInterface> block;

    // TRACKING BLOCKS -------------------------------------------------------------
    if (implementation == "GPS_L1_CA_DLL_PLL_Tracking")
        {
            std::unique_ptr<TrackingInterface> block_(new GpsL1CaDllPllTracking(configuration.get(), role, in_streams,
                out_streams));
            block = std::move(block_);
        }
    else if (implementation == "GPS_L1_CA_KF_Tracking")
        {
            std::unique_ptr<TrackingInterface> block_(new GpsL1CaKfTracking(configuration.get(), role, in_streams,
                out_streams));
            block = std::move(block_);
        }
    else if (implementation == "GPS_L1_CA_DLL_PLL_C_Aid_Tracking")
        {
            std::unique_ptr<TrackingInterface> block_(new GpsL1CaDllPllCAidTracking(configuration.get(), role, in_streams,
                out_streams));
            block = std::move(block_);
        }
#if ENABLE_FPGA
    else if (implementation == "GPS_L1_CA_DLL_PLL_Tracking_Fpga")
        {
            std::unique_ptr<TrackingInterface> block_(new GpsL1CaDllPllTrackingFpga(configuration.get(), role, in_streams,
                out_streams));
            block = std::move(block_);
        }
#endif
    else if (implementation == "GPS_L1_CA_TCP_CONNECTOR_Tracking")
        {
            std::unique_ptr<TrackingInterface> block_(new GpsL1CaTcpConnectorTracking(configuration.get(), role, in_streams,
                out_streams));
            block = std::move(block_);
        }
    else if (implementation == "Galileo_E1_DLL_PLL_VEML_Tracking")
        {
            std::unique_ptr<TrackingInterface> block_(new GalileoE1DllPllVemlTracking(configuration.get(), role, in_streams,
                out_streams));
            block = std::move(block_);
        }
#if ENABLE_FPGA
    else if (implementation == "Galileo_E1_DLL_PLL_VEML_Tracking_Fpga")
        {
            std::unique_ptr<TrackingInterface> block_(new GalileoE1DllPllVemlTrackingFpga(configuration.get(), role, in_streams,
                out_streams));
            block = std::move(block_);
        }
#endif
    else if (implementation == "Galileo_E1_TCP_CONNECTOR_Tracking")
        {
            std::unique_ptr<TrackingInterface> block_(new GalileoE1TcpConnectorTracking(configuration.get(), role, in_streams,
                out_streams));
            block = std::move(block_);
        }
    else if (implementation == "Galileo_E5a_DLL_PLL_Tracking")
        {
            std::unique_ptr<TrackingInterface> block_(new GalileoE5aDllPllTracking(configuration.get(), role, in_streams,
                out_streams));
            block = std::move(block_);
        }
#if ENABLE_FPGA
    else if (implementation == "Galileo_E5a_DLL_PLL_Tracking_Fpga")
        {
            std::unique_ptr<TrackingInterface> block_(new GalileoE5aDllPllTrackingFpga(configuration.get(), role, in_streams,
                out_streams));
            block = std::move(block_);
        }
#endif
    else if (implementation == "GPS_L2_M_DLL_PLL_Tracking")
        {
            std::unique_ptr<TrackingInterface> block_(new GpsL2MDllPllTracking(configuration.get(), role, in_streams,
                out_streams));
            block = std::move(block_);
        }
#if ENABLE_FPGA
    else if (implementation == "GPS_L2_M_DLL_PLL_Tracking_Fpga")
        {
            std::unique_ptr<TrackingInterface> block_(new GpsL2MDllPllTrackingFpga(configuration.get(), role, in_streams,
                out_streams));
            block = std::move(block_);
        }
#endif
    else if ((implementation == "GPS_L5i_DLL_PLL_Tracking") or (implementation == "GPS_L5_DLL_PLL_Tracking"))
        {
            std::unique_ptr<TrackingInterface> block_(new GpsL5DllPllTracking(configuration.get(), role, in_streams,
                out_streams));
            block = std::move(block_);
        }
#if ENABLE_FPGA
    else if ((implementation == "GPS_L5i_DLL_PLL_Tracking_Fpga") or (implementation == "GPS_L5_DLL_PLL_Tracking_Fpga"))
        {
            std::unique_ptr<TrackingInterface> block_(new GpsL5DllPllTrackingFpga(configuration.get(), role, in_streams,
                out_streams));
            block = std::move(block_);
        }
#endif
#if CUDA_GPU_ACCEL
    else if (implementation == "GPS_L1_CA_DLL_PLL_Tracking_GPU")
        {
            std::unique_ptr<TrackingInterface> block_(new GpsL1CaDllPllTrackingGPU(configuration.get(), role, in_streams,
                out_streams));
            block = std::move(block_);
        }
#endif
    else if (implementation == "GLONASS_L1_CA_DLL_PLL_Tracking")
        {
            std::unique_ptr<TrackingInterface> block_(new GlonassL1CaDllPllTracking(configuration.get(), role, in_streams,
                out_streams));
            block = std::move(block_);
        }
    else if (implementation == "GLONASS_L1_CA_DLL_PLL_C_Aid_Tracking")
        {
            std::unique_ptr<TrackingInterface> block_(new GlonassL1CaDllPllCAidTracking(configuration.get(), role, in_streams,
                out_streams));
            block = std::move(block_);
        }
    else if (implementation == "GLONASS_L2_CA_DLL_PLL_Tracking")
        {
            std::unique_ptr<TrackingInterface> block_(new GlonassL2CaDllPllTracking(configuration.get(), role, in_streams,
                out_streams));
            block = std::move(block_);
        }
    else if (implementation == "GLONASS_L2_CA_DLL_PLL_C_Aid_Tracking")
        {
            std::unique_ptr<TrackingInterface> block_(new GlonassL2CaDllPllCAidTracking(configuration.get(), role, in_streams,
                out_streams));
            block = std::move(block_);
        }
    else if (implementation.compare("BEIDOU_B1I_DLL_PLL_Tracking") == 0)
        {
            std::unique_ptr<TrackingInterface> block_(new BeidouB1iDllPllTracking(configuration.get(), role, in_streams,
                out_streams));
            block = std::move(block_);
        }

    else
        {
            // Log fatal. This causes execution to stop.
            LOG(ERROR) << role << "." << implementation << ": Undefined implementation for block";
        }
    return block;
}


std::unique_ptr<TelemetryDecoderInterface> GNSSBlockFactory::GetTlmBlock(
    std::shared_ptr<ConfigurationInterface> configuration,
    std::string role,
    std::string implementation, unsigned int in_streams,
    unsigned int out_streams)
{
    std::unique_ptr<TelemetryDecoderInterface> block;

    // TELEMETRY DECODERS ----------------------------------------------------------
    if (implementation == "GPS_L1_CA_Telemetry_Decoder")
        {
            std::unique_ptr<TelemetryDecoderInterface> block_(new GpsL1CaTelemetryDecoder(configuration.get(), role, in_streams,
                out_streams));
            block = std::move(block_);
        }
    else if (implementation == "Galileo_E1B_Telemetry_Decoder")
        {
            std::unique_ptr<TelemetryDecoderInterface> block_(new GalileoE1BTelemetryDecoder(configuration.get(), role, in_streams,
                out_streams));
            block = std::move(block_);
        }
    else if (implementation == "SBAS_L1_Telemetry_Decoder")
        {
            std::unique_ptr<TelemetryDecoderInterface> block_(new SbasL1TelemetryDecoder(configuration.get(), role, in_streams,
                out_streams));
            block = std::move(block_);
        }
    else if (implementation == "Galileo_E5a_Telemetry_Decoder")
        {
            std::unique_ptr<TelemetryDecoderInterface> block_(new GalileoE5aTelemetryDecoder(configuration.get(), role, in_streams,
                out_streams));
            block = std::move(block_);
        }
    else if (implementation == "GPS_L2C_Telemetry_Decoder")
        {
            std::unique_ptr<TelemetryDecoderInterface> block_(new GpsL2CTelemetryDecoder(configuration.get(), role, in_streams,
                out_streams));
            block = std::move(block_);
        }
    else if (implementation == "GLONASS_L1_CA_Telemetry_Decoder")
        {
            std::unique_ptr<TelemetryDecoderInterface> block_(new GlonassL1CaTelemetryDecoder(configuration.get(), role, in_streams,
                out_streams));
            block = std::move(block_);
        }
    else if (implementation == "GLONASS_L2_CA_Telemetry_Decoder")
        {
            std::unique_ptr<TelemetryDecoderInterface> block_(new GlonassL2CaTelemetryDecoder(configuration.get(), role, in_streams,
                out_streams));
            block = std::move(block_);
        }
    else if (implementation == "GPS_L5_Telemetry_Decoder")
        {
            std::unique_ptr<TelemetryDecoderInterface> block_(new GpsL5TelemetryDecoder(configuration.get(), role, in_streams,
                out_streams));
            block = std::move(block_);
        }
    else if (implementation.compare("BEIDOU_B1I_Telemetry_Decoder") == 0)
        {
            std::unique_ptr<TelemetryDecoderInterface> block_(new BeidouB1iTelemetryDecoder(configuration.get(), role, in_streams,
                out_streams));
            block = std::move(block_);
        }


    else
        {
            // Log fatal. This causes execution to stop.
            LOG(ERROR) << role << "." << implementation << ": Undefined implementation for block";
        }
    return block;
}<|MERGE_RESOLUTION|>--- conflicted
+++ resolved
@@ -64,13 +64,11 @@
 #include "glonass_l2_ca_dll_pll_c_aid_tracking.h"
 #include "glonass_l2_ca_dll_pll_tracking.h"
 #include "glonass_l2_ca_pcps_acquisition.h"
-<<<<<<< HEAD
+#include "glonass_l2_ca_telemetry_decoder.h"
 #include "beidou_b1i_pcps_acquisition.h"
-#include "gps_l1_ca_dll_pll_tracking.h"
-=======
-#include "glonass_l2_ca_telemetry_decoder.h"
+#include "beidou_b1i_dll_pll_tracking.h"
+#include "beidou_b1i_telemetry_decoder.h"
 #include "gnss_block_interface.h"
->>>>>>> e64cd9fc
 #include "gps_l1_ca_dll_pll_c_aid_tracking.h"
 #include "gps_l1_ca_dll_pll_tracking.h"
 #include "gps_l1_ca_kf_tracking.h"
@@ -80,35 +78,13 @@
 #include "gps_l1_ca_pcps_quicksync_acquisition.h"
 #include "gps_l1_ca_pcps_tong_acquisition.h"
 #include "gps_l1_ca_tcp_connector_tracking.h"
-<<<<<<< HEAD
-#include "galileo_e1_dll_pll_veml_tracking.h"
-#include "galileo_e1_tcp_connector_tracking.h"
-#include "galileo_e5a_dll_pll_tracking.h"
-#include "gps_l2_m_dll_pll_tracking.h"
-#include "glonass_l1_ca_dll_pll_tracking.h"
-#include "glonass_l1_ca_dll_pll_c_aid_tracking.h"
-#include "glonass_l2_ca_dll_pll_tracking.h"
-#include "glonass_l2_ca_dll_pll_c_aid_tracking.h"
-#include "gps_l5_dll_pll_tracking.h"
-#include "beidou_b1i_dll_pll_tracking.h"
-=======
->>>>>>> e64cd9fc
 #include "gps_l1_ca_telemetry_decoder.h"
 #include "gps_l2_m_dll_pll_tracking.h"
 #include "gps_l2_m_pcps_acquisition.h"
 #include "gps_l2c_telemetry_decoder.h"
 #include "gps_l5_dll_pll_tracking.h"
 #include "gps_l5_telemetry_decoder.h"
-<<<<<<< HEAD
-#include "galileo_e1b_telemetry_decoder.h"
-#include "galileo_e5a_telemetry_decoder.h"
-#include "glonass_l1_ca_telemetry_decoder.h"
-#include "glonass_l2_ca_telemetry_decoder.h"
-#include "beidou_b1i_telemetry_decoder.h"
-#include "sbas_l1_telemetry_decoder.h"
-=======
 #include "gps_l5i_pcps_acquisition.h"
->>>>>>> e64cd9fc
 #include "hybrid_observables.h"
 #include "ibyte_to_cbyte.h"
 #include "ibyte_to_complex.h"
@@ -306,18 +282,19 @@
     GPS_channels += configuration->property("Channels_2S.count", 0);
     GPS_channels += configuration->property("Channels_L5.count", 0);
     unsigned int Glonass_channels = configuration->property("Channels_1G.count", 0);
+    Glonass_channels += configuration->property("Channels_2G.count", 0);
     unsigned int Beidou_channels = configuration->property("Channels_B1.count", 0);
     unsigned int extra_channels = 1;  // For monitor channel sample counter
     return GetBlock(configuration, "Observables", implementation,
         Galileo_channels +
             GPS_channels +
             Glonass_channels +
-	    Beidou_channels +
+			Beidou_channels +
             extra_channels,
-        Galileo_channels +
+            Galileo_channels +
             GPS_channels +
             Glonass_channels +
-            Beidou_channels);
+			Beidou_channels);
 }
 
 
@@ -332,8 +309,10 @@
     GPS_channels += configuration->property("Channels_2S.count", 0);
     GPS_channels += configuration->property("Channels_L5.count", 0);
     unsigned int Glonass_channels = configuration->property("Channels_1G.count", 0);
+    Glonass_channels += configuration->property("Channels_2G.count", 0);
     unsigned int Beidou_channels = configuration->property("Channels_B1.count", 0);
-    return GetBlock(configuration, "PVT", implementation, Galileo_channels + GPS_channels + Glonass_channels + Beidou_channels, 0);
+    return GetBlock(configuration, "PVT", implementation,
+    		Galileo_channels + GPS_channels + Glonass_channels + Beidou_channels, 0);
 }
 
 
@@ -853,17 +832,17 @@
     std::string default_item_type = "gr_complex";
     std::string acq_item_type = configuration->property("Acquisition_B1" + appendix1 + ".item_type", default_item_type);
     std::string trk_item_type = configuration->property("Tracking_B1" + appendix2 + ".item_type", default_item_type);
-    if (acq_item_type.compare(trk_item_type))
+    if (acq_item_type != trk_item_type)
         {
             LOG(ERROR) << "Acquisition and Tracking blocks must have the same input data type!";
         }
     config->set_property("Channel.item_type", acq_item_type);
-    std::unique_ptr<GNSSBlockInterface> pass_through_ = GetBlock(configuration, "Channel", "Pass_Through", 1, 1, queue);
+
     std::unique_ptr<AcquisitionInterface> acq_ = GetAcqBlock(configuration, "Acquisition_B1" + appendix1, acq, 1, 0);
     std::unique_ptr<TrackingInterface> trk_ = GetTrkBlock(configuration, "Tracking_B1" + appendix2, trk, 1, 1);
     std::unique_ptr<TelemetryDecoderInterface> tlm_ = GetTlmBlock(configuration, "TelemetryDecoder_B1" + appendix3, tlm, 1, 1);
 
-    std::unique_ptr<GNSSBlockInterface> channel_(new Channel(configuration.get(), channel, std::move(pass_through_),
+    std::unique_ptr<GNSSBlockInterface> channel_(new Channel(configuration.get(), channel,
         std::move(acq_),
         std::move(trk_),
         std::move(tlm_),
@@ -1108,6 +1087,7 @@
                         queue);
                     channel_absolute_id++;
                 }
+
             //**************** BEIDOU B1I  CHANNELS **********************
             LOG(INFO) << "Getting " << Channels_B1_count << " BEIDOU B1I channels";
             acquisition_implementation = configuration->property("Acquisition_B1.implementation", default_implementation);
@@ -1169,7 +1149,6 @@
     if (implementation == "Pass_Through")
         {
             std::unique_ptr<GNSSBlockInterface> block_(new Pass_Through(configuration.get(), role, in_streams, out_streams));
-
             block = std::move(block_);
         }
 
@@ -1617,7 +1596,7 @@
                 out_streams));
             block = std::move(block_);
         }
-    else if (implementation.compare("BEIDOU_B1I_PCPS_Acquisition") == 0)
+    else if (implementation == "BEIDOU_B1I_PCPS_Acquisition")
         {
             std::unique_ptr<AcquisitionInterface> block_(new BeidouB1iPcpsAcquisition(configuration.get(), role, in_streams,
                 out_streams));
@@ -1634,7 +1613,7 @@
     else if (implementation == "GPS_L1_CA_KF_Tracking")
         {
             std::unique_ptr<GNSSBlockInterface> block_(new GpsL1CaKfTracking(configuration.get(), role, in_streams,
-                out_streams));
+                    out_streams));
             block = std::move(block_);
         }
     else if (implementation == "GPS_L1_CA_DLL_PLL_C_Aid_Tracking")
@@ -1751,7 +1730,7 @@
                 out_streams));
             block = std::move(block_);
         }
-    else if (implementation.compare("BEIDOU_B1I_DLL_PLL_Tracking") == 0)
+    else if (implementation == "BEIDOU_B1I_DLL_PLL_Tracking")
         {
             std::unique_ptr<GNSSBlockInterface> block_(new BeidouB1iDllPllTracking(configuration.get(), role, in_streams,
                 out_streams));
@@ -1806,7 +1785,7 @@
                 out_streams));
             block = std::move(block_);
         }
-    else if (implementation.compare("BEIDOU_B1I_Telemetry_Decoder") == 0)
+    else if (implementation == "BEIDOU_B1I_Telemetry_Decoder")
         {
             std::unique_ptr<GNSSBlockInterface> block_(new BeidouB1iTelemetryDecoder(configuration.get(), role, in_streams,
                 out_streams));
@@ -2001,7 +1980,7 @@
                 out_streams));
             block = std::move(block_);
         }
-    else if (implementation.compare("BEIDOU_B1I_PCPS_Acquisition") == 0)
+    else if (implementation == "BEIDOU_B1I_PCPS_Acquisition")
         {
             std::unique_ptr<AcquisitionInterface> block_(new BeidouB1iPcpsAcquisition(configuration.get(), role, in_streams,
                 out_streams));
@@ -2035,7 +2014,7 @@
     else if (implementation == "GPS_L1_CA_KF_Tracking")
         {
             std::unique_ptr<TrackingInterface> block_(new GpsL1CaKfTracking(configuration.get(), role, in_streams,
-                out_streams));
+                    out_streams));
             block = std::move(block_);
         }
     else if (implementation == "GPS_L1_CA_DLL_PLL_C_Aid_Tracking")
@@ -2152,7 +2131,7 @@
                 out_streams));
             block = std::move(block_);
         }
-    else if (implementation.compare("BEIDOU_B1I_DLL_PLL_Tracking") == 0)
+    else if (implementation == "BEIDOU_B1I_DLL_PLL_Tracking")
         {
             std::unique_ptr<TrackingInterface> block_(new BeidouB1iDllPllTracking(configuration.get(), role, in_streams,
                 out_streams));
@@ -2225,7 +2204,7 @@
                 out_streams));
             block = std::move(block_);
         }
-    else if (implementation.compare("BEIDOU_B1I_Telemetry_Decoder") == 0)
+    else if (implementation == "BEIDOU_B1I_Telemetry_Decoder")
         {
             std::unique_ptr<TelemetryDecoderInterface> block_(new BeidouB1iTelemetryDecoder(configuration.get(), role, in_streams,
                 out_streams));
