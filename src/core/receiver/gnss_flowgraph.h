--- conflicted
+++ resolved
@@ -10,11 +10,8 @@
  * a signal conditioner, a set of channels, an observables block and a pvt.
  *
  *
-<<<<<<< HEAD
-=======
  * -----------------------------------------------------------------------------
  *
->>>>>>> 314eb4ca
  * Copyright (C) 2010-2020  (see AUTHORS file for a list of contributors)
  *
  * GNSS-SDR is a software defined Global Navigation
