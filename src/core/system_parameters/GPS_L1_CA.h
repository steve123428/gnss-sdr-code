--- conflicted
+++ resolved
@@ -70,11 +70,8 @@
 
 
 // OBSERVABLE HISTORY DEEP FOR INTERPOLATION
-<<<<<<< HEAD
 const int GPS_L1_CA_HISTORY_DEEP = 100;
-=======
-const int GPS_L1_CA_HISTORY_DEEP=100;
->>>>>>> 8c22e584
+
 // NAVIGATION MESSAGE DEMODULATION AND DECODING
 
 #define GPS_PREAMBLE {1, 0, 0, 0, 1, 0, 1, 1}
